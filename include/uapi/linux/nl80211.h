#ifndef __LINUX_NL80211_H
#define __LINUX_NL80211_H
/*
 * 802.11 netlink interface public header
 *
 * Copyright 2006-2010 Johannes Berg <johannes@sipsolutions.net>
 * Copyright 2008 Michael Wu <flamingice@sourmilk.net>
 * Copyright 2008 Luis Carlos Cobo <luisca@cozybit.com>
 * Copyright 2008 Michael Buesch <m@bues.ch>
 * Copyright 2008, 2009 Luis R. Rodriguez <lrodriguez@atheros.com>
 * Copyright 2008 Jouni Malinen <jouni.malinen@atheros.com>
 * Copyright 2008 Colin McCabe <colin@cozybit.com>
 *
 * Permission to use, copy, modify, and/or distribute this software for any
 * purpose with or without fee is hereby granted, provided that the above
 * copyright notice and this permission notice appear in all copies.
 *
 * THE SOFTWARE IS PROVIDED "AS IS" AND THE AUTHOR DISCLAIMS ALL WARRANTIES
 * WITH REGARD TO THIS SOFTWARE INCLUDING ALL IMPLIED WARRANTIES OF
 * MERCHANTABILITY AND FITNESS. IN NO EVENT SHALL THE AUTHOR BE LIABLE FOR
 * ANY SPECIAL, DIRECT, INDIRECT, OR CONSEQUENTIAL DAMAGES OR ANY DAMAGES
 * WHATSOEVER RESULTING FROM LOSS OF USE, DATA OR PROFITS, WHETHER IN AN
 * ACTION OF CONTRACT, NEGLIGENCE OR OTHER TORTIOUS ACTION, ARISING OUT OF
 * OR IN CONNECTION WITH THE USE OR PERFORMANCE OF THIS SOFTWARE.
 *
 */

#include <linux/types.h>

#define NL80211_GENL_NAME "nl80211"

/**
 * DOC: Station handling
 *
 * Stations are added per interface, but a special case exists with VLAN
 * interfaces. When a station is bound to an AP interface, it may be moved
 * into a VLAN identified by a VLAN interface index (%NL80211_ATTR_STA_VLAN).
 * The station is still assumed to belong to the AP interface it was added
 * to.
 *
 * Station handling varies per interface type and depending on the driver's
 * capabilities.
 *
 * For drivers supporting TDLS with external setup (WIPHY_FLAG_SUPPORTS_TDLS
 * and WIPHY_FLAG_TDLS_EXTERNAL_SETUP), the station lifetime is as follows:
 *  - a setup station entry is added, not yet authorized, without any rate
 *    or capability information, this just exists to avoid race conditions
 *  - when the TDLS setup is done, a single NL80211_CMD_SET_STATION is valid
 *    to add rate and capability information to the station and at the same
 *    time mark it authorized.
 *  - %NL80211_TDLS_ENABLE_LINK is then used
 *  - after this, the only valid operation is to remove it by tearing down
 *    the TDLS link (%NL80211_TDLS_DISABLE_LINK)
 *
 * TODO: need more info for other interface types
 */

/**
 * DOC: Frame transmission/registration support
 *
 * Frame transmission and registration support exists to allow userspace
 * management entities such as wpa_supplicant react to management frames
 * that are not being handled by the kernel. This includes, for example,
 * certain classes of action frames that cannot be handled in the kernel
 * for various reasons.
 *
 * Frame registration is done on a per-interface basis and registrations
 * cannot be removed other than by closing the socket. It is possible to
 * specify a registration filter to register, for example, only for a
 * certain type of action frame. In particular with action frames, those
 * that userspace registers for will not be returned as unhandled by the
 * driver, so that the registered application has to take responsibility
 * for doing that.
 *
 * The type of frame that can be registered for is also dependent on the
 * driver and interface type. The frame types are advertised in wiphy
 * attributes so applications know what to expect.
 *
 * NOTE: When an interface changes type while registrations are active,
 *       these registrations are ignored until the interface type is
 *       changed again. This means that changing the interface type can
 *       lead to a situation that couldn't otherwise be produced, but
 *       any such registrations will be dormant in the sense that they
 *       will not be serviced, i.e. they will not receive any frames.
 *
 * Frame transmission allows userspace to send for example the required
 * responses to action frames. It is subject to some sanity checking,
 * but many frames can be transmitted. When a frame was transmitted, its
 * status is indicated to the sending socket.
 *
 * For more technical details, see the corresponding command descriptions
 * below.
 */

/**
 * DOC: Virtual interface / concurrency capabilities
 *
 * Some devices are able to operate with virtual MACs, they can have
 * more than one virtual interface. The capability handling for this
 * is a bit complex though, as there may be a number of restrictions
 * on the types of concurrency that are supported.
 *
 * To start with, each device supports the interface types listed in
 * the %NL80211_ATTR_SUPPORTED_IFTYPES attribute, but by listing the
 * types there no concurrency is implied.
 *
 * Once concurrency is desired, more attributes must be observed:
 * To start with, since some interface types are purely managed in
 * software, like the AP-VLAN type in mac80211 for example, there's
 * an additional list of these, they can be added at any time and
 * are only restricted by some semantic restrictions (e.g. AP-VLAN
 * cannot be added without a corresponding AP interface). This list
 * is exported in the %NL80211_ATTR_SOFTWARE_IFTYPES attribute.
 *
 * Further, the list of supported combinations is exported. This is
 * in the %NL80211_ATTR_INTERFACE_COMBINATIONS attribute. Basically,
 * it exports a list of "groups", and at any point in time the
 * interfaces that are currently active must fall into any one of
 * the advertised groups. Within each group, there are restrictions
 * on the number of interfaces of different types that are supported
 * and also the number of different channels, along with potentially
 * some other restrictions. See &enum nl80211_if_combination_attrs.
 *
 * All together, these attributes define the concurrency of virtual
 * interfaces that a given device supports.
 */

/**
 * DOC: packet coalesce support
 *
 * In most cases, host that receives IPv4 and IPv6 multicast/broadcast
 * packets does not do anything with these packets. Therefore the
 * reception of these unwanted packets causes unnecessary processing
 * and power consumption.
 *
 * Packet coalesce feature helps to reduce number of received interrupts
 * to host by buffering these packets in firmware/hardware for some
 * predefined time. Received interrupt will be generated when one of the
 * following events occur.
 * a) Expiration of hardware timer whose expiration time is set to maximum
 * coalescing delay of matching coalesce rule.
 * b) Coalescing buffer in hardware reaches it's limit.
 * c) Packet doesn't match any of the configured coalesce rules.
 *
 * User needs to configure following parameters for creating a coalesce
 * rule.
 * a) Maximum coalescing delay
 * b) List of packet patterns which needs to be matched
 * c) Condition for coalescence. pattern 'match' or 'no match'
 * Multiple such rules can be created.
 */

/**
 * enum nl80211_commands - supported nl80211 commands
 *
 * @NL80211_CMD_UNSPEC: unspecified command to catch errors
 *
 * @NL80211_CMD_GET_WIPHY: request information about a wiphy or dump request
 *	to get a list of all present wiphys.
 * @NL80211_CMD_SET_WIPHY: set wiphy parameters, needs %NL80211_ATTR_WIPHY or
 *	%NL80211_ATTR_IFINDEX; can be used to set %NL80211_ATTR_WIPHY_NAME,
 *	%NL80211_ATTR_WIPHY_TXQ_PARAMS, %NL80211_ATTR_WIPHY_FREQ (and the
 *	attributes determining the channel width; this is used for setting
 *	monitor mode channel),  %NL80211_ATTR_WIPHY_RETRY_SHORT,
 *	%NL80211_ATTR_WIPHY_RETRY_LONG, %NL80211_ATTR_WIPHY_FRAG_THRESHOLD,
 *	and/or %NL80211_ATTR_WIPHY_RTS_THRESHOLD.
 *	However, for setting the channel, see %NL80211_CMD_SET_CHANNEL
 *	instead, the support here is for backward compatibility only.
 * @NL80211_CMD_NEW_WIPHY: Newly created wiphy, response to get request
 *	or rename notification. Has attributes %NL80211_ATTR_WIPHY and
 *	%NL80211_ATTR_WIPHY_NAME.
 * @NL80211_CMD_DEL_WIPHY: Wiphy deleted. Has attributes
 *	%NL80211_ATTR_WIPHY and %NL80211_ATTR_WIPHY_NAME.
 *
 * @NL80211_CMD_GET_INTERFACE: Request an interface's configuration;
 *	either a dump request on a %NL80211_ATTR_WIPHY or a specific get
 *	on an %NL80211_ATTR_IFINDEX is supported.
 * @NL80211_CMD_SET_INTERFACE: Set type of a virtual interface, requires
 *	%NL80211_ATTR_IFINDEX and %NL80211_ATTR_IFTYPE.
 * @NL80211_CMD_NEW_INTERFACE: Newly created virtual interface or response
 *	to %NL80211_CMD_GET_INTERFACE. Has %NL80211_ATTR_IFINDEX,
 *	%NL80211_ATTR_WIPHY and %NL80211_ATTR_IFTYPE attributes. Can also
 *	be sent from userspace to request creation of a new virtual interface,
 *	then requires attributes %NL80211_ATTR_WIPHY, %NL80211_ATTR_IFTYPE and
 *	%NL80211_ATTR_IFNAME.
 * @NL80211_CMD_DEL_INTERFACE: Virtual interface was deleted, has attributes
 *	%NL80211_ATTR_IFINDEX and %NL80211_ATTR_WIPHY. Can also be sent from
 *	userspace to request deletion of a virtual interface, then requires
 *	attribute %NL80211_ATTR_IFINDEX.
 *
 * @NL80211_CMD_GET_KEY: Get sequence counter information for a key specified
 *	by %NL80211_ATTR_KEY_IDX and/or %NL80211_ATTR_MAC.
 * @NL80211_CMD_SET_KEY: Set key attributes %NL80211_ATTR_KEY_DEFAULT,
 *	%NL80211_ATTR_KEY_DEFAULT_MGMT, or %NL80211_ATTR_KEY_THRESHOLD.
 * @NL80211_CMD_NEW_KEY: add a key with given %NL80211_ATTR_KEY_DATA,
 *	%NL80211_ATTR_KEY_IDX, %NL80211_ATTR_MAC, %NL80211_ATTR_KEY_CIPHER,
 *	and %NL80211_ATTR_KEY_SEQ attributes.
 * @NL80211_CMD_DEL_KEY: delete a key identified by %NL80211_ATTR_KEY_IDX
 *	or %NL80211_ATTR_MAC.
 *
 * @NL80211_CMD_GET_BEACON: (not used)
 * @NL80211_CMD_SET_BEACON: change the beacon on an access point interface
 *	using the %NL80211_ATTR_BEACON_HEAD and %NL80211_ATTR_BEACON_TAIL
 *	attributes. For drivers that generate the beacon and probe responses
 *	internally, the following attributes must be provided: %NL80211_ATTR_IE,
 *	%NL80211_ATTR_IE_PROBE_RESP and %NL80211_ATTR_IE_ASSOC_RESP.
 * @NL80211_CMD_START_AP: Start AP operation on an AP interface, parameters
 *	are like for %NL80211_CMD_SET_BEACON, and additionally parameters that
 *	do not change are used, these include %NL80211_ATTR_BEACON_INTERVAL,
 *	%NL80211_ATTR_DTIM_PERIOD, %NL80211_ATTR_SSID,
 *	%NL80211_ATTR_HIDDEN_SSID, %NL80211_ATTR_CIPHERS_PAIRWISE,
 *	%NL80211_ATTR_CIPHER_GROUP, %NL80211_ATTR_WPA_VERSIONS,
 *	%NL80211_ATTR_AKM_SUITES, %NL80211_ATTR_PRIVACY,
 *	%NL80211_ATTR_AUTH_TYPE, %NL80211_ATTR_INACTIVITY_TIMEOUT,
 *	%NL80211_ATTR_ACL_POLICY and %NL80211_ATTR_MAC_ADDRS.
 *	The channel to use can be set on the interface or be given using the
 *	%NL80211_ATTR_WIPHY_FREQ and the attributes determining channel width.
 * @NL80211_CMD_NEW_BEACON: old alias for %NL80211_CMD_START_AP
 * @NL80211_CMD_STOP_AP: Stop AP operation on the given interface
 * @NL80211_CMD_DEL_BEACON: old alias for %NL80211_CMD_STOP_AP
 *
 * @NL80211_CMD_GET_STATION: Get station attributes for station identified by
 *	%NL80211_ATTR_MAC on the interface identified by %NL80211_ATTR_IFINDEX.
 * @NL80211_CMD_SET_STATION: Set station attributes for station identified by
 *	%NL80211_ATTR_MAC on the interface identified by %NL80211_ATTR_IFINDEX.
 * @NL80211_CMD_NEW_STATION: Add a station with given attributes to the
 *	the interface identified by %NL80211_ATTR_IFINDEX.
 * @NL80211_CMD_DEL_STATION: Remove a station identified by %NL80211_ATTR_MAC
 *	or, if no MAC address given, all stations, on the interface identified
 *	by %NL80211_ATTR_IFINDEX.
 *
 * @NL80211_CMD_GET_MPATH: Get mesh path attributes for mesh path to
 * 	destination %NL80211_ATTR_MAC on the interface identified by
 * 	%NL80211_ATTR_IFINDEX.
 * @NL80211_CMD_SET_MPATH:  Set mesh path attributes for mesh path to
 * 	destination %NL80211_ATTR_MAC on the interface identified by
 * 	%NL80211_ATTR_IFINDEX.
 * @NL80211_CMD_NEW_MPATH: Create a new mesh path for the destination given by
 *	%NL80211_ATTR_MAC via %NL80211_ATTR_MPATH_NEXT_HOP.
 * @NL80211_CMD_DEL_MPATH: Delete a mesh path to the destination given by
 *	%NL80211_ATTR_MAC.
 * @NL80211_CMD_NEW_PATH: Add a mesh path with given attributes to the
 *	the interface identified by %NL80211_ATTR_IFINDEX.
 * @NL80211_CMD_DEL_PATH: Remove a mesh path identified by %NL80211_ATTR_MAC
 *	or, if no MAC address given, all mesh paths, on the interface identified
 *	by %NL80211_ATTR_IFINDEX.
 * @NL80211_CMD_SET_BSS: Set BSS attributes for BSS identified by
 *	%NL80211_ATTR_IFINDEX.
 *
 * @NL80211_CMD_GET_REG: ask the wireless core to send us its currently set
 * 	regulatory domain.
 * @NL80211_CMD_SET_REG: Set current regulatory domain. CRDA sends this command
 *	after being queried by the kernel. CRDA replies by sending a regulatory
 *	domain structure which consists of %NL80211_ATTR_REG_ALPHA set to our
 *	current alpha2 if it found a match. It also provides
 * 	NL80211_ATTR_REG_RULE_FLAGS, and a set of regulatory rules. Each
 * 	regulatory rule is a nested set of attributes  given by
 * 	%NL80211_ATTR_REG_RULE_FREQ_[START|END] and
 * 	%NL80211_ATTR_FREQ_RANGE_MAX_BW with an attached power rule given by
 * 	%NL80211_ATTR_REG_RULE_POWER_MAX_ANT_GAIN and
 * 	%NL80211_ATTR_REG_RULE_POWER_MAX_EIRP.
 * @NL80211_CMD_REQ_SET_REG: ask the wireless core to set the regulatory domain
 * 	to the specified ISO/IEC 3166-1 alpha2 country code. The core will
 * 	store this as a valid request and then query userspace for it.
 *
 * @NL80211_CMD_GET_MESH_CONFIG: Get mesh networking properties for the
 *	interface identified by %NL80211_ATTR_IFINDEX
 *
 * @NL80211_CMD_SET_MESH_CONFIG: Set mesh networking properties for the
 *      interface identified by %NL80211_ATTR_IFINDEX
 *
 * @NL80211_CMD_SET_MGMT_EXTRA_IE: Set extra IEs for management frames. The
 *	interface is identified with %NL80211_ATTR_IFINDEX and the management
 *	frame subtype with %NL80211_ATTR_MGMT_SUBTYPE. The extra IE data to be
 *	added to the end of the specified management frame is specified with
 *	%NL80211_ATTR_IE. If the command succeeds, the requested data will be
 *	added to all specified management frames generated by
 *	kernel/firmware/driver.
 *	Note: This command has been removed and it is only reserved at this
 *	point to avoid re-using existing command number. The functionality this
 *	command was planned for has been provided with cleaner design with the
 *	option to specify additional IEs in NL80211_CMD_TRIGGER_SCAN,
 *	NL80211_CMD_AUTHENTICATE, NL80211_CMD_ASSOCIATE,
 *	NL80211_CMD_DEAUTHENTICATE, and NL80211_CMD_DISASSOCIATE.
 *
 * @NL80211_CMD_GET_SCAN: get scan results
 * @NL80211_CMD_TRIGGER_SCAN: trigger a new scan with the given parameters
 *	%NL80211_ATTR_TX_NO_CCK_RATE is used to decide whether to send the
 *	probe requests at CCK rate or not.
 * @NL80211_CMD_NEW_SCAN_RESULTS: scan notification (as a reply to
 *	NL80211_CMD_GET_SCAN and on the "scan" multicast group)
 * @NL80211_CMD_SCAN_ABORTED: scan was aborted, for unspecified reasons,
 *	partial scan results may be available
 *
 * @NL80211_CMD_START_SCHED_SCAN: start a scheduled scan at certain
 *	intervals, as specified by %NL80211_ATTR_SCHED_SCAN_INTERVAL.
 *	Like with normal scans, if SSIDs (%NL80211_ATTR_SCAN_SSIDS)
 *	are passed, they are used in the probe requests.  For
 *	broadcast, a broadcast SSID must be passed (ie. an empty
 *	string).  If no SSID is passed, no probe requests are sent and
 *	a passive scan is performed.  %NL80211_ATTR_SCAN_FREQUENCIES,
 *	if passed, define which channels should be scanned; if not
 *	passed, all channels allowed for the current regulatory domain
 *	are used.  Extra IEs can also be passed from the userspace by
 *	using the %NL80211_ATTR_IE attribute.
 * @NL80211_CMD_STOP_SCHED_SCAN: stop a scheduled scan. Returns -ENOENT if
 *	scheduled scan is not running. The caller may assume that as soon
 *	as the call returns, it is safe to start a new scheduled scan again.
 * @NL80211_CMD_SCHED_SCAN_RESULTS: indicates that there are scheduled scan
 *	results available.
 * @NL80211_CMD_SCHED_SCAN_STOPPED: indicates that the scheduled scan has
 *	stopped.  The driver may issue this event at any time during a
 *	scheduled scan.  One reason for stopping the scan is if the hardware
 *	does not support starting an association or a normal scan while running
 *	a scheduled scan.  This event is also sent when the
 *	%NL80211_CMD_STOP_SCHED_SCAN command is received or when the interface
 *	is brought down while a scheduled scan was running.
 *
 * @NL80211_CMD_GET_SURVEY: get survey resuls, e.g. channel occupation
 *      or noise level
 * @NL80211_CMD_NEW_SURVEY_RESULTS: survey data notification (as a reply to
 *	NL80211_CMD_GET_SURVEY and on the "scan" multicast group)
 *
 * @NL80211_CMD_SET_PMKSA: Add a PMKSA cache entry, using %NL80211_ATTR_MAC
 *	(for the BSSID) and %NL80211_ATTR_PMKID.
 * @NL80211_CMD_DEL_PMKSA: Delete a PMKSA cache entry, using %NL80211_ATTR_MAC
 *	(for the BSSID) and %NL80211_ATTR_PMKID.
 * @NL80211_CMD_FLUSH_PMKSA: Flush all PMKSA cache entries.
 *
 * @NL80211_CMD_REG_CHANGE: indicates to userspace the regulatory domain
 * 	has been changed and provides details of the request information
 * 	that caused the change such as who initiated the regulatory request
 * 	(%NL80211_ATTR_REG_INITIATOR), the wiphy_idx
 * 	(%NL80211_ATTR_REG_ALPHA2) on which the request was made from if
 * 	the initiator was %NL80211_REGDOM_SET_BY_COUNTRY_IE or
 * 	%NL80211_REGDOM_SET_BY_DRIVER, the type of regulatory domain
 * 	set (%NL80211_ATTR_REG_TYPE), if the type of regulatory domain is
 * 	%NL80211_REG_TYPE_COUNTRY the alpha2 to which we have moved on
 * 	to (%NL80211_ATTR_REG_ALPHA2).
 * @NL80211_CMD_REG_BEACON_HINT: indicates to userspace that an AP beacon
 * 	has been found while world roaming thus enabling active scan or
 * 	any mode of operation that initiates TX (beacons) on a channel
 * 	where we would not have been able to do either before. As an example
 * 	if you are world roaming (regulatory domain set to world or if your
 * 	driver is using a custom world roaming regulatory domain) and while
 * 	doing a passive scan on the 5 GHz band you find an AP there (if not
 * 	on a DFS channel) you will now be able to actively scan for that AP
 * 	or use AP mode on your card on that same channel. Note that this will
 * 	never be used for channels 1-11 on the 2 GHz band as they are always
 * 	enabled world wide. This beacon hint is only sent if your device had
 * 	either disabled active scanning or beaconing on a channel. We send to
 * 	userspace the wiphy on which we removed a restriction from
 * 	(%NL80211_ATTR_WIPHY) and the channel on which this occurred
 * 	before (%NL80211_ATTR_FREQ_BEFORE) and after (%NL80211_ATTR_FREQ_AFTER)
 * 	the beacon hint was processed.
 *
 * @NL80211_CMD_AUTHENTICATE: authentication request and notification.
 *	This command is used both as a command (request to authenticate) and
 *	as an event on the "mlme" multicast group indicating completion of the
 *	authentication process.
 *	When used as a command, %NL80211_ATTR_IFINDEX is used to identify the
 *	interface. %NL80211_ATTR_MAC is used to specify PeerSTAAddress (and
 *	BSSID in case of station mode). %NL80211_ATTR_SSID is used to specify
 *	the SSID (mainly for association, but is included in authentication
 *	request, too, to help BSS selection. %NL80211_ATTR_WIPHY_FREQ is used
 *	to specify the frequence of the channel in MHz. %NL80211_ATTR_AUTH_TYPE
 *	is used to specify the authentication type. %NL80211_ATTR_IE is used to
 *	define IEs (VendorSpecificInfo, but also including RSN IE and FT IEs)
 *	to be added to the frame.
 *	When used as an event, this reports reception of an Authentication
 *	frame in station and IBSS modes when the local MLME processed the
 *	frame, i.e., it was for the local STA and was received in correct
 *	state. This is similar to MLME-AUTHENTICATE.confirm primitive in the
 *	MLME SAP interface (kernel providing MLME, userspace SME). The
 *	included %NL80211_ATTR_FRAME attribute contains the management frame
 *	(including both the header and frame body, but not FCS). This event is
 *	also used to indicate if the authentication attempt timed out. In that
 *	case the %NL80211_ATTR_FRAME attribute is replaced with a
 *	%NL80211_ATTR_TIMED_OUT flag (and %NL80211_ATTR_MAC to indicate which
 *	pending authentication timed out).
 * @NL80211_CMD_ASSOCIATE: association request and notification; like
 *	NL80211_CMD_AUTHENTICATE but for Association and Reassociation
 *	(similar to MLME-ASSOCIATE.request, MLME-REASSOCIATE.request,
 *	MLME-ASSOCIATE.confirm or MLME-REASSOCIATE.confirm primitives).
 * @NL80211_CMD_DEAUTHENTICATE: deauthentication request and notification; like
 *	NL80211_CMD_AUTHENTICATE but for Deauthentication frames (similar to
 *	MLME-DEAUTHENTICATION.request and MLME-DEAUTHENTICATE.indication
 *	primitives).
 * @NL80211_CMD_DISASSOCIATE: disassociation request and notification; like
 *	NL80211_CMD_AUTHENTICATE but for Disassociation frames (similar to
 *	MLME-DISASSOCIATE.request and MLME-DISASSOCIATE.indication primitives).
 *
 * @NL80211_CMD_MICHAEL_MIC_FAILURE: notification of a locally detected Michael
 *	MIC (part of TKIP) failure; sent on the "mlme" multicast group; the
 *	event includes %NL80211_ATTR_MAC to describe the source MAC address of
 *	the frame with invalid MIC, %NL80211_ATTR_KEY_TYPE to show the key
 *	type, %NL80211_ATTR_KEY_IDX to indicate the key identifier, and
 *	%NL80211_ATTR_KEY_SEQ to indicate the TSC value of the frame; this
 *	event matches with MLME-MICHAELMICFAILURE.indication() primitive
 *
 * @NL80211_CMD_JOIN_IBSS: Join a new IBSS -- given at least an SSID and a
 *	FREQ attribute (for the initial frequency if no peer can be found)
 *	and optionally a MAC (as BSSID) and FREQ_FIXED attribute if those
 *	should be fixed rather than automatically determined. Can only be
 *	executed on a network interface that is UP, and fixed BSSID/FREQ
 *	may be rejected. Another optional parameter is the beacon interval,
 *	given in the %NL80211_ATTR_BEACON_INTERVAL attribute, which if not
 *	given defaults to 100 TU (102.4ms).
 * @NL80211_CMD_LEAVE_IBSS: Leave the IBSS -- no special arguments, the IBSS is
 *	determined by the network interface.
 *
 * @NL80211_CMD_TESTMODE: testmode command, takes a wiphy (or ifindex) attribute
 *	to identify the device, and the TESTDATA blob attribute to pass through
 *	to the driver.
 *
 * @NL80211_CMD_CONNECT: connection request and notification; this command
 *	requests to connect to a specified network but without separating
 *	auth and assoc steps. For this, you need to specify the SSID in a
 *	%NL80211_ATTR_SSID attribute, and can optionally specify the association
 *	IEs in %NL80211_ATTR_IE, %NL80211_ATTR_AUTH_TYPE, %NL80211_ATTR_USE_MFP,
 *	%NL80211_ATTR_MAC, %NL80211_ATTR_WIPHY_FREQ, %NL80211_ATTR_CONTROL_PORT,
 *	%NL80211_ATTR_CONTROL_PORT_ETHERTYPE,
 *	%NL80211_ATTR_CONTROL_PORT_NO_ENCRYPT, %NL80211_ATTR_MAC_HINT, and
 *	%NL80211_ATTR_WIPHY_FREQ_HINT.
 *	If included, %NL80211_ATTR_MAC and %NL80211_ATTR_WIPHY_FREQ are
 *	restrictions on BSS selection, i.e., they effectively prevent roaming
 *	within the ESS. %NL80211_ATTR_MAC_HINT and %NL80211_ATTR_WIPHY_FREQ_HINT
 *	can be included to provide a recommendation of the initial BSS while
 *	allowing the driver to roam to other BSSes within the ESS and also to
 *	ignore this recommendation if the indicated BSS is not ideal. Only one
 *	set of BSSID,frequency parameters is used (i.e., either the enforcing
 *	%NL80211_ATTR_MAC,%NL80211_ATTR_WIPHY_FREQ or the less strict
 *	%NL80211_ATTR_MAC_HINT and %NL80211_ATTR_WIPHY_FREQ_HINT).
 *	Background scan period can optionally be
 *	specified in %NL80211_ATTR_BG_SCAN_PERIOD,
 *	if not specified default background scan configuration
 *	in driver is used and if period value is 0, bg scan will be disabled.
 *	This attribute is ignored if driver does not support roam scan.
 *	It is also sent as an event, with the BSSID and response IEs when the
 *	connection is established or failed to be established. This can be
 *	determined by the STATUS_CODE attribute.
 * @NL80211_CMD_ROAM: request that the card roam (currently not implemented),
 *	sent as an event when the card/driver roamed by itself.
 * @NL80211_CMD_DISCONNECT: drop a given connection; also used to notify
 *	userspace that a connection was dropped by the AP or due to other
 *	reasons, for this the %NL80211_ATTR_DISCONNECTED_BY_AP and
 *	%NL80211_ATTR_REASON_CODE attributes are used.
 *
 * @NL80211_CMD_SET_WIPHY_NETNS: Set a wiphy's netns. Note that all devices
 *	associated with this wiphy must be down and will follow.
 *
 * @NL80211_CMD_REMAIN_ON_CHANNEL: Request to remain awake on the specified
 *	channel for the specified amount of time. This can be used to do
 *	off-channel operations like transmit a Public Action frame and wait for
 *	a response while being associated to an AP on another channel.
 *	%NL80211_ATTR_IFINDEX is used to specify which interface (and thus
 *	radio) is used. %NL80211_ATTR_WIPHY_FREQ is used to specify the
 *	frequency for the operation.
 *	%NL80211_ATTR_DURATION is used to specify the duration in milliseconds
 *	to remain on the channel. This command is also used as an event to
 *	notify when the requested duration starts (it may take a while for the
 *	driver to schedule this time due to other concurrent needs for the
 *	radio).
 *	When called, this operation returns a cookie (%NL80211_ATTR_COOKIE)
 *	that will be included with any events pertaining to this request;
 *	the cookie is also used to cancel the request.
 * @NL80211_CMD_CANCEL_REMAIN_ON_CHANNEL: This command can be used to cancel a
 *	pending remain-on-channel duration if the desired operation has been
 *	completed prior to expiration of the originally requested duration.
 *	%NL80211_ATTR_WIPHY or %NL80211_ATTR_IFINDEX is used to specify the
 *	radio. The %NL80211_ATTR_COOKIE attribute must be given as well to
 *	uniquely identify the request.
 *	This command is also used as an event to notify when a requested
 *	remain-on-channel duration has expired.
 *
 * @NL80211_CMD_SET_TX_BITRATE_MASK: Set the mask of rates to be used in TX
 *	rate selection. %NL80211_ATTR_IFINDEX is used to specify the interface
 *	and @NL80211_ATTR_TX_RATES the set of allowed rates.
 *
 * @NL80211_CMD_REGISTER_FRAME: Register for receiving certain mgmt frames
 *	(via @NL80211_CMD_FRAME) for processing in userspace. This command
 *	requires an interface index, a frame type attribute (optional for
 *	backward compatibility reasons, if not given assumes action frames)
 *	and a match attribute containing the first few bytes of the frame
 *	that should match, e.g. a single byte for only a category match or
 *	four bytes for vendor frames including the OUI. The registration
 *	cannot be dropped, but is removed automatically when the netlink
 *	socket is closed. Multiple registrations can be made.
 * @NL80211_CMD_REGISTER_ACTION: Alias for @NL80211_CMD_REGISTER_FRAME for
 *	backward compatibility
 * @NL80211_CMD_FRAME: Management frame TX request and RX notification. This
 *	command is used both as a request to transmit a management frame and
 *	as an event indicating reception of a frame that was not processed in
 *	kernel code, but is for us (i.e., which may need to be processed in a
 *	user space application). %NL80211_ATTR_FRAME is used to specify the
 *	frame contents (including header). %NL80211_ATTR_WIPHY_FREQ is used
 *	to indicate on which channel the frame is to be transmitted or was
 *	received. If this channel is not the current channel (remain-on-channel
 *	or the operational channel) the device will switch to the given channel
 *	and transmit the frame, optionally waiting for a response for the time
 *	specified using %NL80211_ATTR_DURATION. When called, this operation
 *	returns a cookie (%NL80211_ATTR_COOKIE) that will be included with the
 *	TX status event pertaining to the TX request.
 *	%NL80211_ATTR_TX_NO_CCK_RATE is used to decide whether to send the
 *	management frames at CCK rate or not in 2GHz band.
 * @NL80211_CMD_FRAME_WAIT_CANCEL: When an off-channel TX was requested, this
 *	command may be used with the corresponding cookie to cancel the wait
 *	time if it is known that it is no longer necessary.
 * @NL80211_CMD_ACTION: Alias for @NL80211_CMD_FRAME for backward compatibility.
 * @NL80211_CMD_FRAME_TX_STATUS: Report TX status of a management frame
 *	transmitted with %NL80211_CMD_FRAME. %NL80211_ATTR_COOKIE identifies
 *	the TX command and %NL80211_ATTR_FRAME includes the contents of the
 *	frame. %NL80211_ATTR_ACK flag is included if the recipient acknowledged
 *	the frame.
 * @NL80211_CMD_ACTION_TX_STATUS: Alias for @NL80211_CMD_FRAME_TX_STATUS for
 *	backward compatibility.
 *
 * @NL80211_CMD_SET_POWER_SAVE: Set powersave, using %NL80211_ATTR_PS_STATE
 * @NL80211_CMD_GET_POWER_SAVE: Get powersave status in %NL80211_ATTR_PS_STATE
 *
 * @NL80211_CMD_SET_CQM: Connection quality monitor configuration. This command
 *	is used to configure connection quality monitoring notification trigger
 *	levels.
 * @NL80211_CMD_NOTIFY_CQM: Connection quality monitor notification. This
 *	command is used as an event to indicate the that a trigger level was
 *	reached.
 * @NL80211_CMD_SET_CHANNEL: Set the channel (using %NL80211_ATTR_WIPHY_FREQ
 *	and the attributes determining channel width) the given interface
 *	(identifed by %NL80211_ATTR_IFINDEX) shall operate on.
 *	In case multiple channels are supported by the device, the mechanism
 *	with which it switches channels is implementation-defined.
 *	When a monitor interface is given, it can only switch channel while
 *	no other interfaces are operating to avoid disturbing the operation
 *	of any other interfaces, and other interfaces will again take
 *	precedence when they are used.
 *
 * @NL80211_CMD_SET_WDS_PEER: Set the MAC address of the peer on a WDS interface.
 *
 * @NL80211_CMD_JOIN_MESH: Join a mesh. The mesh ID must be given, and initial
 *	mesh config parameters may be given.
 * @NL80211_CMD_LEAVE_MESH: Leave the mesh network -- no special arguments, the
 *	network is determined by the network interface.
 *
 * @NL80211_CMD_UNPROT_DEAUTHENTICATE: Unprotected deauthentication frame
 *	notification. This event is used to indicate that an unprotected
 *	deauthentication frame was dropped when MFP is in use.
 * @NL80211_CMD_UNPROT_DISASSOCIATE: Unprotected disassociation frame
 *	notification. This event is used to indicate that an unprotected
 *	disassociation frame was dropped when MFP is in use.
 *
 * @NL80211_CMD_NEW_PEER_CANDIDATE: Notification on the reception of a
 *      beacon or probe response from a compatible mesh peer.  This is only
 *      sent while no station information (sta_info) exists for the new peer
 *      candidate and when @NL80211_MESH_SETUP_USERSPACE_AUTH,
 *      @NL80211_MESH_SETUP_USERSPACE_AMPE, or
 *      @NL80211_MESH_SETUP_USERSPACE_MPM is set.  On reception of this
 *      notification, userspace may decide to create a new station
 *      (@NL80211_CMD_NEW_STATION).  To stop this notification from
 *      reoccurring, the userspace authentication daemon may want to create the
 *      new station with the AUTHENTICATED flag unset and maybe change it later
 *      depending on the authentication result.
 *
 * @NL80211_CMD_GET_WOWLAN: get Wake-on-Wireless-LAN (WoWLAN) settings.
 * @NL80211_CMD_SET_WOWLAN: set Wake-on-Wireless-LAN (WoWLAN) settings.
 *	Since wireless is more complex than wired ethernet, it supports
 *	various triggers. These triggers can be configured through this
 *	command with the %NL80211_ATTR_WOWLAN_TRIGGERS attribute. For
 *	more background information, see
 *	http://wireless.kernel.org/en/users/Documentation/WoWLAN.
 *	The @NL80211_CMD_SET_WOWLAN command can also be used as a notification
 *	from the driver reporting the wakeup reason. In this case, the
 *	@NL80211_ATTR_WOWLAN_TRIGGERS attribute will contain the reason
 *	for the wakeup, if it was caused by wireless. If it is not present
 *	in the wakeup notification, the wireless device didn't cause the
 *	wakeup but reports that it was woken up.
 *
 * @NL80211_CMD_SET_REKEY_OFFLOAD: This command is used give the driver
 *	the necessary information for supporting GTK rekey offload. This
 *	feature is typically used during WoWLAN. The configuration data
 *	is contained in %NL80211_ATTR_REKEY_DATA (which is nested and
 *	contains the data in sub-attributes). After rekeying happened,
 *	this command may also be sent by the driver as an MLME event to
 *	inform userspace of the new replay counter.
 *
 * @NL80211_CMD_PMKSA_CANDIDATE: This is used as an event to inform userspace
 *	of PMKSA caching dandidates.
 *
 * @NL80211_CMD_TDLS_OPER: Perform a high-level TDLS command (e.g. link setup).
 *	In addition, this can be used as an event to request userspace to take
 *	actions on TDLS links (set up a new link or tear down an existing one).
 *	In such events, %NL80211_ATTR_TDLS_OPERATION indicates the requested
 *	operation, %NL80211_ATTR_MAC contains the peer MAC address, and
 *	%NL80211_ATTR_REASON_CODE the reason code to be used (only with
 *	%NL80211_TDLS_TEARDOWN).
 * @NL80211_CMD_TDLS_MGMT: Send a TDLS management frame. The
 *	%NL80211_ATTR_TDLS_ACTION attribute determines the type of frame to be
 *	sent. Public Action codes (802.11-2012 8.1.5.1) will be sent as
 *	802.11 management frames, while TDLS action codes (802.11-2012
 *	8.5.13.1) will be encapsulated and sent as data frames. The currently
 *	supported Public Action code is %WLAN_PUB_ACTION_TDLS_DISCOVER_RES
 *	and the currently supported TDLS actions codes are given in
 *	&enum ieee80211_tdls_actioncode.
 *
 * @NL80211_CMD_UNEXPECTED_FRAME: Used by an application controlling an AP
 *	(or GO) interface (i.e. hostapd) to ask for unexpected frames to
 *	implement sending deauth to stations that send unexpected class 3
 *	frames. Also used as the event sent by the kernel when such a frame
 *	is received.
 *	For the event, the %NL80211_ATTR_MAC attribute carries the TA and
 *	other attributes like the interface index are present.
 *	If used as the command it must have an interface index and you can
 *	only unsubscribe from the event by closing the socket. Subscription
 *	is also for %NL80211_CMD_UNEXPECTED_4ADDR_FRAME events.
 *
 * @NL80211_CMD_UNEXPECTED_4ADDR_FRAME: Sent as an event indicating that the
 *	associated station identified by %NL80211_ATTR_MAC sent a 4addr frame
 *	and wasn't already in a 4-addr VLAN. The event will be sent similarly
 *	to the %NL80211_CMD_UNEXPECTED_FRAME event, to the same listener.
 *
 * @NL80211_CMD_PROBE_CLIENT: Probe an associated station on an AP interface
 *	by sending a null data frame to it and reporting when the frame is
 *	acknowleged. This is used to allow timing out inactive clients. Uses
 *	%NL80211_ATTR_IFINDEX and %NL80211_ATTR_MAC. The command returns a
 *	direct reply with an %NL80211_ATTR_COOKIE that is later used to match
 *	up the event with the request. The event includes the same data and
 *	has %NL80211_ATTR_ACK set if the frame was ACKed.
 *
 * @NL80211_CMD_REGISTER_BEACONS: Register this socket to receive beacons from
 *	other BSSes when any interfaces are in AP mode. This helps implement
 *	OLBC handling in hostapd. Beacons are reported in %NL80211_CMD_FRAME
 *	messages. Note that per PHY only one application may register.
 *
 * @NL80211_CMD_SET_NOACK_MAP: sets a bitmap for the individual TIDs whether
 *      No Acknowledgement Policy should be applied.
 *
 * @NL80211_CMD_CH_SWITCH_NOTIFY: An AP or GO may decide to switch channels
 *	independently of the userspace SME, send this event indicating
 *	%NL80211_ATTR_IFINDEX is now on %NL80211_ATTR_WIPHY_FREQ and the
 *	attributes determining channel width.
 *
 * @NL80211_CMD_START_P2P_DEVICE: Start the given P2P Device, identified by
 *	its %NL80211_ATTR_WDEV identifier. It must have been created with
 *	%NL80211_CMD_NEW_INTERFACE previously. After it has been started, the
 *	P2P Device can be used for P2P operations, e.g. remain-on-channel and
 *	public action frame TX.
 * @NL80211_CMD_STOP_P2P_DEVICE: Stop the given P2P Device, identified by
 *	its %NL80211_ATTR_WDEV identifier.
 *
 * @NL80211_CMD_CONN_FAILED: connection request to an AP failed; used to
 *	notify userspace that AP has rejected the connection request from a
 *	station, due to particular reason. %NL80211_ATTR_CONN_FAILED_REASON
 *	is used for this.
 *
 * @NL80211_CMD_SET_MCAST_RATE: Change the rate used to send multicast frames
 *	for IBSS or MESH vif.
 *
 * @NL80211_CMD_SET_MAC_ACL: sets ACL for MAC address based access control.
 *	This is to be used with the drivers advertising the support of MAC
 *	address based access control. List of MAC addresses is passed in
 *	%NL80211_ATTR_MAC_ADDRS and ACL policy is passed in
 *	%NL80211_ATTR_ACL_POLICY. Driver will enable ACL with this list, if it
 *	is not already done. The new list will replace any existing list. Driver
 *	will clear its ACL when the list of MAC addresses passed is empty. This
 *	command is used in AP/P2P GO mode. Driver has to make sure to clear its
 *	ACL list during %NL80211_CMD_STOP_AP.
 *
 * @NL80211_CMD_RADAR_DETECT: Start a Channel availability check (CAC). Once
 *	a radar is detected or the channel availability scan (CAC) has finished
 *	or was aborted, or a radar was detected, usermode will be notified with
 *	this event. This command is also used to notify userspace about radars
 *	while operating on this channel.
 *	%NL80211_ATTR_RADAR_EVENT is used to inform about the type of the
 *	event.
 *
 * @NL80211_CMD_GET_PROTOCOL_FEATURES: Get global nl80211 protocol features,
 *	i.e. features for the nl80211 protocol rather than device features.
 *	Returns the features in the %NL80211_ATTR_PROTOCOL_FEATURES bitmap.
 *
 * @NL80211_CMD_UPDATE_FT_IES: Pass down the most up-to-date Fast Transition
 *	Information Element to the WLAN driver
 *
 * @NL80211_CMD_FT_EVENT: Send a Fast transition event from the WLAN driver
 *	to the supplicant. This will carry the target AP's MAC address along
 *	with the relevant Information Elements. This event is used to report
 *	received FT IEs (MDIE, FTIE, RSN IE, TIE, RICIE).
 *
 * @NL80211_CMD_CRIT_PROTOCOL_START: Indicates user-space will start running
 *	a critical protocol that needs more reliability in the connection to
 *	complete.
 *
 * @NL80211_CMD_CRIT_PROTOCOL_STOP: Indicates the connection reliability can
 *	return back to normal.
 *
 * @NL80211_CMD_GET_COALESCE: Get currently supported coalesce rules.
 * @NL80211_CMD_SET_COALESCE: Configure coalesce rules or clear existing rules.
 *
 * @NL80211_CMD_CHANNEL_SWITCH: Perform a channel switch by announcing the
 *	the new channel information (Channel Switch Announcement - CSA)
 *	in the beacon for some time (as defined in the
 *	%NL80211_ATTR_CH_SWITCH_COUNT parameter) and then change to the
 *	new channel. Userspace provides the new channel information (using
 *	%NL80211_ATTR_WIPHY_FREQ and the attributes determining channel
 *	width). %NL80211_ATTR_CH_SWITCH_BLOCK_TX may be supplied to inform
 *	other station that transmission must be blocked until the channel
 *	switch is complete.
 *
 * @NL80211_CMD_VENDOR: Vendor-specified command/event. The command is specified
 *	by the %NL80211_ATTR_VENDOR_ID attribute and a sub-command in
 *	%NL80211_ATTR_VENDOR_SUBCMD. Parameter(s) can be transported in
 *	%NL80211_ATTR_VENDOR_DATA.
 *	For feature advertisement, the %NL80211_ATTR_VENDOR_DATA attribute is
 *	used in the wiphy data as a nested attribute containing descriptions
 *	(&struct nl80211_vendor_cmd_info) of the supported vendor commands.
 *	This may also be sent as an event with the same attributes.
 *
 * @NL80211_CMD_SET_QOS_MAP: Set Interworking QoS mapping for IP DSCP values.
 *	The QoS mapping information is included in %NL80211_ATTR_QOS_MAP. If
 *	that attribute is not included, QoS mapping is disabled. Since this
 *	QoS mapping is relevant for IP packets, it is only valid during an
 *	association. This is cleared on disassociation and AP restart.
 *
 * @NL80211_CMD_MAX: highest used command number
 * @__NL80211_CMD_AFTER_LAST: internal use
 */
enum nl80211_commands {
/* don't change the order or add anything between, this is ABI! */
	NL80211_CMD_UNSPEC,

	NL80211_CMD_GET_WIPHY,		/* can dump */
	NL80211_CMD_SET_WIPHY,
	NL80211_CMD_NEW_WIPHY,
	NL80211_CMD_DEL_WIPHY,

	NL80211_CMD_GET_INTERFACE,	/* can dump */
	NL80211_CMD_SET_INTERFACE,
	NL80211_CMD_NEW_INTERFACE,
	NL80211_CMD_DEL_INTERFACE,

	NL80211_CMD_GET_KEY,
	NL80211_CMD_SET_KEY,
	NL80211_CMD_NEW_KEY,
	NL80211_CMD_DEL_KEY,

	NL80211_CMD_GET_BEACON,
	NL80211_CMD_SET_BEACON,
	NL80211_CMD_START_AP,
	NL80211_CMD_NEW_BEACON = NL80211_CMD_START_AP,
	NL80211_CMD_STOP_AP,
	NL80211_CMD_DEL_BEACON = NL80211_CMD_STOP_AP,

	NL80211_CMD_GET_STATION,
	NL80211_CMD_SET_STATION,
	NL80211_CMD_NEW_STATION,
	NL80211_CMD_DEL_STATION,

	NL80211_CMD_GET_MPATH,
	NL80211_CMD_SET_MPATH,
	NL80211_CMD_NEW_MPATH,
	NL80211_CMD_DEL_MPATH,

	NL80211_CMD_SET_BSS,

	NL80211_CMD_SET_REG,
	NL80211_CMD_REQ_SET_REG,

	NL80211_CMD_GET_MESH_CONFIG,
	NL80211_CMD_SET_MESH_CONFIG,

	NL80211_CMD_SET_MGMT_EXTRA_IE /* reserved; not used */,

	NL80211_CMD_GET_REG,

	NL80211_CMD_GET_SCAN,
	NL80211_CMD_TRIGGER_SCAN,
	NL80211_CMD_NEW_SCAN_RESULTS,
	NL80211_CMD_SCAN_ABORTED,

	NL80211_CMD_REG_CHANGE,

	NL80211_CMD_AUTHENTICATE,
	NL80211_CMD_ASSOCIATE,
	NL80211_CMD_DEAUTHENTICATE,
	NL80211_CMD_DISASSOCIATE,

	NL80211_CMD_MICHAEL_MIC_FAILURE,

	NL80211_CMD_REG_BEACON_HINT,

	NL80211_CMD_JOIN_IBSS,
	NL80211_CMD_LEAVE_IBSS,

	NL80211_CMD_TESTMODE,

	NL80211_CMD_CONNECT,
	NL80211_CMD_ROAM,
	NL80211_CMD_DISCONNECT,

	NL80211_CMD_SET_WIPHY_NETNS,

	NL80211_CMD_GET_SURVEY,
	NL80211_CMD_NEW_SURVEY_RESULTS,

	NL80211_CMD_SET_PMKSA,
	NL80211_CMD_DEL_PMKSA,
	NL80211_CMD_FLUSH_PMKSA,

	NL80211_CMD_REMAIN_ON_CHANNEL,
	NL80211_CMD_CANCEL_REMAIN_ON_CHANNEL,

	NL80211_CMD_SET_TX_BITRATE_MASK,

	NL80211_CMD_REGISTER_FRAME,
	NL80211_CMD_REGISTER_ACTION = NL80211_CMD_REGISTER_FRAME,
	NL80211_CMD_FRAME,
	NL80211_CMD_ACTION = NL80211_CMD_FRAME,
	NL80211_CMD_FRAME_TX_STATUS,
	NL80211_CMD_ACTION_TX_STATUS = NL80211_CMD_FRAME_TX_STATUS,

	NL80211_CMD_SET_POWER_SAVE,
	NL80211_CMD_GET_POWER_SAVE,

	NL80211_CMD_SET_CQM,
	NL80211_CMD_NOTIFY_CQM,

	NL80211_CMD_SET_CHANNEL,
	NL80211_CMD_SET_WDS_PEER,

	NL80211_CMD_FRAME_WAIT_CANCEL,

	NL80211_CMD_JOIN_MESH,
	NL80211_CMD_LEAVE_MESH,

	NL80211_CMD_UNPROT_DEAUTHENTICATE,
	NL80211_CMD_UNPROT_DISASSOCIATE,

	NL80211_CMD_NEW_PEER_CANDIDATE,

	NL80211_CMD_GET_WOWLAN,
	NL80211_CMD_SET_WOWLAN,

	NL80211_CMD_START_SCHED_SCAN,
	NL80211_CMD_STOP_SCHED_SCAN,
	NL80211_CMD_SCHED_SCAN_RESULTS,
	NL80211_CMD_SCHED_SCAN_STOPPED,

	NL80211_CMD_SET_REKEY_OFFLOAD,

	NL80211_CMD_PMKSA_CANDIDATE,

	NL80211_CMD_TDLS_OPER,
	NL80211_CMD_TDLS_MGMT,

	NL80211_CMD_UNEXPECTED_FRAME,

	NL80211_CMD_PROBE_CLIENT,

	NL80211_CMD_REGISTER_BEACONS,

	NL80211_CMD_UNEXPECTED_4ADDR_FRAME,

	NL80211_CMD_SET_NOACK_MAP,

	NL80211_CMD_CH_SWITCH_NOTIFY,

	NL80211_CMD_START_P2P_DEVICE,
	NL80211_CMD_STOP_P2P_DEVICE,

	NL80211_CMD_CONN_FAILED,

	NL80211_CMD_SET_MCAST_RATE,

	NL80211_CMD_SET_MAC_ACL,

	NL80211_CMD_RADAR_DETECT,

	NL80211_CMD_GET_PROTOCOL_FEATURES,

	NL80211_CMD_UPDATE_FT_IES,
	NL80211_CMD_FT_EVENT,

	NL80211_CMD_CRIT_PROTOCOL_START,
	NL80211_CMD_CRIT_PROTOCOL_STOP,

	NL80211_CMD_GET_COALESCE,
	NL80211_CMD_SET_COALESCE,

	NL80211_CMD_CHANNEL_SWITCH,

	NL80211_CMD_VENDOR,

	NL80211_CMD_SET_QOS_MAP,

	/* add new commands above here */

	/* used to define NL80211_CMD_MAX below */
	__NL80211_CMD_AFTER_LAST,
	NL80211_CMD_MAX = __NL80211_CMD_AFTER_LAST - 1
};

/*
 * Allow user space programs to use #ifdef on new commands by defining them
 * here
 */
#define NL80211_CMD_SET_BSS NL80211_CMD_SET_BSS
#define NL80211_CMD_SET_MGMT_EXTRA_IE NL80211_CMD_SET_MGMT_EXTRA_IE
#define NL80211_CMD_REG_CHANGE NL80211_CMD_REG_CHANGE
#define NL80211_CMD_AUTHENTICATE NL80211_CMD_AUTHENTICATE
#define NL80211_CMD_ASSOCIATE NL80211_CMD_ASSOCIATE
#define NL80211_CMD_DEAUTHENTICATE NL80211_CMD_DEAUTHENTICATE
#define NL80211_CMD_DISASSOCIATE NL80211_CMD_DISASSOCIATE
#define NL80211_CMD_REG_BEACON_HINT NL80211_CMD_REG_BEACON_HINT

#define NL80211_ATTR_FEATURE_FLAGS NL80211_ATTR_FEATURE_FLAGS

/* source-level API compatibility */
#define NL80211_CMD_GET_MESH_PARAMS NL80211_CMD_GET_MESH_CONFIG
#define NL80211_CMD_SET_MESH_PARAMS NL80211_CMD_SET_MESH_CONFIG
#define NL80211_MESH_SETUP_VENDOR_PATH_SEL_IE NL80211_MESH_SETUP_IE

/**
 * enum nl80211_attrs - nl80211 netlink attributes
 *
 * @NL80211_ATTR_UNSPEC: unspecified attribute to catch errors
 *
 * @NL80211_ATTR_WIPHY: index of wiphy to operate on, cf.
 *	/sys/class/ieee80211/<phyname>/index
 * @NL80211_ATTR_WIPHY_NAME: wiphy name (used for renaming)
 * @NL80211_ATTR_WIPHY_TXQ_PARAMS: a nested array of TX queue parameters
 * @NL80211_ATTR_WIPHY_FREQ: frequency of the selected channel in MHz,
 *	defines the channel together with the (deprecated)
 *	%NL80211_ATTR_WIPHY_CHANNEL_TYPE attribute or the attributes
 *	%NL80211_ATTR_CHANNEL_WIDTH and if needed %NL80211_ATTR_CENTER_FREQ1
 *	and %NL80211_ATTR_CENTER_FREQ2
 * @NL80211_ATTR_CHANNEL_WIDTH: u32 attribute containing one of the values
 *	of &enum nl80211_chan_width, describing the channel width. See the
 *	documentation of the enum for more information.
 * @NL80211_ATTR_CENTER_FREQ1: Center frequency of the first part of the
 *	channel, used for anything but 20 MHz bandwidth
 * @NL80211_ATTR_CENTER_FREQ2: Center frequency of the second part of the
 *	channel, used only for 80+80 MHz bandwidth
 * @NL80211_ATTR_WIPHY_CHANNEL_TYPE: included with NL80211_ATTR_WIPHY_FREQ
 *	if HT20 or HT40 are to be used (i.e., HT disabled if not included):
 *	NL80211_CHAN_NO_HT = HT not allowed (i.e., same as not including
 *		this attribute)
 *	NL80211_CHAN_HT20 = HT20 only
 *	NL80211_CHAN_HT40MINUS = secondary channel is below the primary channel
 *	NL80211_CHAN_HT40PLUS = secondary channel is above the primary channel
 *	This attribute is now deprecated.
 * @NL80211_ATTR_WIPHY_RETRY_SHORT: TX retry limit for frames whose length is
 *	less than or equal to the RTS threshold; allowed range: 1..255;
 *	dot11ShortRetryLimit; u8
 * @NL80211_ATTR_WIPHY_RETRY_LONG: TX retry limit for frames whose length is
 *	greater than the RTS threshold; allowed range: 1..255;
 *	dot11ShortLongLimit; u8
 * @NL80211_ATTR_WIPHY_FRAG_THRESHOLD: fragmentation threshold, i.e., maximum
 *	length in octets for frames; allowed range: 256..8000, disable
 *	fragmentation with (u32)-1; dot11FragmentationThreshold; u32
 * @NL80211_ATTR_WIPHY_RTS_THRESHOLD: RTS threshold (TX frames with length
 *	larger than or equal to this use RTS/CTS handshake); allowed range:
 *	0..65536, disable with (u32)-1; dot11RTSThreshold; u32
 * @NL80211_ATTR_WIPHY_COVERAGE_CLASS: Coverage Class as defined by IEEE 802.11
 *	section 7.3.2.9; dot11CoverageClass; u8
 *
 * @NL80211_ATTR_IFINDEX: network interface index of the device to operate on
 * @NL80211_ATTR_IFNAME: network interface name
 * @NL80211_ATTR_IFTYPE: type of virtual interface, see &enum nl80211_iftype
 *
 * @NL80211_ATTR_WDEV: wireless device identifier, used for pseudo-devices
 *	that don't have a netdev (u64)
 *
 * @NL80211_ATTR_MAC: MAC address (various uses)
 *
 * @NL80211_ATTR_KEY_DATA: (temporal) key data; for TKIP this consists of
 *	16 bytes encryption key followed by 8 bytes each for TX and RX MIC
 *	keys
 * @NL80211_ATTR_KEY_IDX: key ID (u8, 0-3)
 * @NL80211_ATTR_KEY_CIPHER: key cipher suite (u32, as defined by IEEE 802.11
 *	section 7.3.2.25.1, e.g. 0x000FAC04)
 * @NL80211_ATTR_KEY_SEQ: transmit key sequence number (IV/PN) for TKIP and
 *	CCMP keys, each six bytes in little endian
 * @NL80211_ATTR_KEY_DEFAULT: Flag attribute indicating the key is default key
 * @NL80211_ATTR_KEY_DEFAULT_MGMT: Flag attribute indicating the key is the
 *	default management key
 * @NL80211_ATTR_CIPHER_SUITES_PAIRWISE: For crypto settings for connect or
 *	other commands, indicates which pairwise cipher suites are used
 * @NL80211_ATTR_CIPHER_SUITE_GROUP: For crypto settings for connect or
 *	other commands, indicates which group cipher suite is used
 *
 * @NL80211_ATTR_BEACON_INTERVAL: beacon interval in TU
 * @NL80211_ATTR_DTIM_PERIOD: DTIM period for beaconing
 * @NL80211_ATTR_BEACON_HEAD: portion of the beacon before the TIM IE
 * @NL80211_ATTR_BEACON_TAIL: portion of the beacon after the TIM IE
 *
 * @NL80211_ATTR_STA_AID: Association ID for the station (u16)
 * @NL80211_ATTR_STA_FLAGS: flags, nested element with NLA_FLAG attributes of
 *	&enum nl80211_sta_flags (deprecated, use %NL80211_ATTR_STA_FLAGS2)
 * @NL80211_ATTR_STA_LISTEN_INTERVAL: listen interval as defined by
 *	IEEE 802.11 7.3.1.6 (u16).
 * @NL80211_ATTR_STA_SUPPORTED_RATES: supported rates, array of supported
 *	rates as defined by IEEE 802.11 7.3.2.2 but without the length
 *	restriction (at most %NL80211_MAX_SUPP_RATES).
 * @NL80211_ATTR_STA_VLAN: interface index of VLAN interface to move station
 *	to, or the AP interface the station was originally added to to.
 * @NL80211_ATTR_STA_INFO: information about a station, part of station info
 *	given for %NL80211_CMD_GET_STATION, nested attribute containing
 *	info as possible, see &enum nl80211_sta_info.
 *
 * @NL80211_ATTR_WIPHY_BANDS: Information about an operating bands,
 *	consisting of a nested array.
 *
 * @NL80211_ATTR_MESH_ID: mesh id (1-32 bytes).
 * @NL80211_ATTR_STA_PLINK_ACTION: action to perform on the mesh peer link
 *	(see &enum nl80211_plink_action).
 * @NL80211_ATTR_MPATH_NEXT_HOP: MAC address of the next hop for a mesh path.
 * @NL80211_ATTR_MPATH_INFO: information about a mesh_path, part of mesh path
 * 	info given for %NL80211_CMD_GET_MPATH, nested attribute described at
 *	&enum nl80211_mpath_info.
 *
 * @NL80211_ATTR_MNTR_FLAGS: flags, nested element with NLA_FLAG attributes of
 *      &enum nl80211_mntr_flags.
 *
 * @NL80211_ATTR_REG_ALPHA2: an ISO-3166-alpha2 country code for which the
 * 	current regulatory domain should be set to or is already set to.
 * 	For example, 'CR', for Costa Rica. This attribute is used by the kernel
 * 	to query the CRDA to retrieve one regulatory domain. This attribute can
 * 	also be used by userspace to query the kernel for the currently set
 * 	regulatory domain. We chose an alpha2 as that is also used by the
 * 	IEEE-802.11 country information element to identify a country.
 * 	Users can also simply ask the wireless core to set regulatory domain
 * 	to a specific alpha2.
 * @NL80211_ATTR_REG_RULES: a nested array of regulatory domain regulatory
 *	rules.
 *
 * @NL80211_ATTR_BSS_CTS_PROT: whether CTS protection is enabled (u8, 0 or 1)
 * @NL80211_ATTR_BSS_SHORT_PREAMBLE: whether short preamble is enabled
 *	(u8, 0 or 1)
 * @NL80211_ATTR_BSS_SHORT_SLOT_TIME: whether short slot time enabled
 *	(u8, 0 or 1)
 * @NL80211_ATTR_BSS_BASIC_RATES: basic rates, array of basic
 *	rates in format defined by IEEE 802.11 7.3.2.2 but without the length
 *	restriction (at most %NL80211_MAX_SUPP_RATES).
 *
 * @NL80211_ATTR_HT_CAPABILITY: HT Capability information element (from
 *	association request when used with NL80211_CMD_NEW_STATION)
 *
 * @NL80211_ATTR_SUPPORTED_IFTYPES: nested attribute containing all
 *	supported interface types, each a flag attribute with the number
 *	of the interface mode.
 *
 * @NL80211_ATTR_MGMT_SUBTYPE: Management frame subtype for
 *	%NL80211_CMD_SET_MGMT_EXTRA_IE.
 *
 * @NL80211_ATTR_IE: Information element(s) data (used, e.g., with
 *	%NL80211_CMD_SET_MGMT_EXTRA_IE).
 *
 * @NL80211_ATTR_MAX_NUM_SCAN_SSIDS: number of SSIDs you can scan with
 *	a single scan request, a wiphy attribute.
 * @NL80211_ATTR_MAX_NUM_SCHED_SCAN_SSIDS: number of SSIDs you can
 *	scan with a single scheduled scan request, a wiphy attribute.
 * @NL80211_ATTR_MAX_SCAN_IE_LEN: maximum length of information elements
 *	that can be added to a scan request
 * @NL80211_ATTR_MAX_SCHED_SCAN_IE_LEN: maximum length of information
 *	elements that can be added to a scheduled scan request
 * @NL80211_ATTR_MAX_MATCH_SETS: maximum number of sets that can be
 *	used with @NL80211_ATTR_SCHED_SCAN_MATCH, a wiphy attribute.
 *
 * @NL80211_ATTR_SCAN_FREQUENCIES: nested attribute with frequencies (in MHz)
 * @NL80211_ATTR_SCAN_SSIDS: nested attribute with SSIDs, leave out for passive
 *	scanning and include a zero-length SSID (wildcard) for wildcard scan
 * @NL80211_ATTR_BSS: scan result BSS
 *
 * @NL80211_ATTR_REG_INITIATOR: indicates who requested the regulatory domain
 * 	currently in effect. This could be any of the %NL80211_REGDOM_SET_BY_*
 * @NL80211_ATTR_REG_TYPE: indicates the type of the regulatory domain currently
 * 	set. This can be one of the nl80211_reg_type (%NL80211_REGDOM_TYPE_*)
 *
 * @NL80211_ATTR_SUPPORTED_COMMANDS: wiphy attribute that specifies
 *	an array of command numbers (i.e. a mapping index to command number)
 *	that the driver for the given wiphy supports.
 *
 * @NL80211_ATTR_FRAME: frame data (binary attribute), including frame header
 *	and body, but not FCS; used, e.g., with NL80211_CMD_AUTHENTICATE and
 *	NL80211_CMD_ASSOCIATE events
 * @NL80211_ATTR_SSID: SSID (binary attribute, 0..32 octets)
 * @NL80211_ATTR_AUTH_TYPE: AuthenticationType, see &enum nl80211_auth_type,
 *	represented as a u32
 * @NL80211_ATTR_REASON_CODE: ReasonCode for %NL80211_CMD_DEAUTHENTICATE and
 *	%NL80211_CMD_DISASSOCIATE, u16
 *
 * @NL80211_ATTR_KEY_TYPE: Key Type, see &enum nl80211_key_type, represented as
 *	a u32
 *
 * @NL80211_ATTR_FREQ_BEFORE: A channel which has suffered a regulatory change
 * 	due to considerations from a beacon hint. This attribute reflects
 * 	the state of the channel _before_ the beacon hint processing. This
 * 	attributes consists of a nested attribute containing
 * 	NL80211_FREQUENCY_ATTR_*
 * @NL80211_ATTR_FREQ_AFTER: A channel which has suffered a regulatory change
 * 	due to considerations from a beacon hint. This attribute reflects
 * 	the state of the channel _after_ the beacon hint processing. This
 * 	attributes consists of a nested attribute containing
 * 	NL80211_FREQUENCY_ATTR_*
 *
 * @NL80211_ATTR_CIPHER_SUITES: a set of u32 values indicating the supported
 *	cipher suites
 *
 * @NL80211_ATTR_FREQ_FIXED: a flag indicating the IBSS should not try to look
 *	for other networks on different channels
 *
 * @NL80211_ATTR_TIMED_OUT: a flag indicating than an operation timed out; this
 *	is used, e.g., with %NL80211_CMD_AUTHENTICATE event
 *
 * @NL80211_ATTR_USE_MFP: Whether management frame protection (IEEE 802.11w) is
 *	used for the association (&enum nl80211_mfp, represented as a u32);
 *	this attribute can be used
 *	with %NL80211_CMD_ASSOCIATE and %NL80211_CMD_CONNECT requests
 *
 * @NL80211_ATTR_STA_FLAGS2: Attribute containing a
 *	&struct nl80211_sta_flag_update.
 *
 * @NL80211_ATTR_CONTROL_PORT: A flag indicating whether user space controls
 *	IEEE 802.1X port, i.e., sets/clears %NL80211_STA_FLAG_AUTHORIZED, in
 *	station mode. If the flag is included in %NL80211_CMD_ASSOCIATE
 *	request, the driver will assume that the port is unauthorized until
 *	authorized by user space. Otherwise, port is marked authorized by
 *	default in station mode.
 * @NL80211_ATTR_CONTROL_PORT_ETHERTYPE: A 16-bit value indicating the
 *	ethertype that will be used for key negotiation. It can be
 *	specified with the associate and connect commands. If it is not
 *	specified, the value defaults to 0x888E (PAE, 802.1X). This
 *	attribute is also used as a flag in the wiphy information to
 *	indicate that protocols other than PAE are supported.
 * @NL80211_ATTR_CONTROL_PORT_NO_ENCRYPT: When included along with
 *	%NL80211_ATTR_CONTROL_PORT_ETHERTYPE, indicates that the custom
 *	ethertype frames used for key negotiation must not be encrypted.
 *
 * @NL80211_ATTR_TESTDATA: Testmode data blob, passed through to the driver.
 *	We recommend using nested, driver-specific attributes within this.
 *
 * @NL80211_ATTR_DISCONNECTED_BY_AP: A flag indicating that the DISCONNECT
 *	event was due to the AP disconnecting the station, and not due to
 *	a local disconnect request.
 * @NL80211_ATTR_STATUS_CODE: StatusCode for the %NL80211_CMD_CONNECT
 *	event (u16)
 * @NL80211_ATTR_PRIVACY: Flag attribute, used with connect(), indicating
 *	that protected APs should be used. This is also used with NEW_BEACON to
 *	indicate that the BSS is to use protection.
 *
 * @NL80211_ATTR_CIPHERS_PAIRWISE: Used with CONNECT, ASSOCIATE, and NEW_BEACON
 *	to indicate which unicast key ciphers will be used with the connection
 *	(an array of u32).
 * @NL80211_ATTR_CIPHER_GROUP: Used with CONNECT, ASSOCIATE, and NEW_BEACON to
 *	indicate which group key cipher will be used with the connection (a
 *	u32).
 * @NL80211_ATTR_WPA_VERSIONS: Used with CONNECT, ASSOCIATE, and NEW_BEACON to
 *	indicate which WPA version(s) the AP we want to associate with is using
 *	(a u32 with flags from &enum nl80211_wpa_versions).
 * @NL80211_ATTR_AKM_SUITES: Used with CONNECT, ASSOCIATE, and NEW_BEACON to
 *	indicate which key management algorithm(s) to use (an array of u32).
 *
 * @NL80211_ATTR_REQ_IE: (Re)association request information elements as
 *	sent out by the card, for ROAM and successful CONNECT events.
 * @NL80211_ATTR_RESP_IE: (Re)association response information elements as
 *	sent by peer, for ROAM and successful CONNECT events.
 *
 * @NL80211_ATTR_PREV_BSSID: previous BSSID, to be used by in ASSOCIATE
 *	commands to specify using a reassociate frame
 *
 * @NL80211_ATTR_KEY: key information in a nested attribute with
 *	%NL80211_KEY_* sub-attributes
 * @NL80211_ATTR_KEYS: array of keys for static WEP keys for connect()
 *	and join_ibss(), key information is in a nested attribute each
 *	with %NL80211_KEY_* sub-attributes
 *
 * @NL80211_ATTR_PID: Process ID of a network namespace.
 *
 * @NL80211_ATTR_GENERATION: Used to indicate consistent snapshots for
 *	dumps. This number increases whenever the object list being
 *	dumped changes, and as such userspace can verify that it has
 *	obtained a complete and consistent snapshot by verifying that
 *	all dump messages contain the same generation number. If it
 *	changed then the list changed and the dump should be repeated
 *	completely from scratch.
 *
 * @NL80211_ATTR_4ADDR: Use 4-address frames on a virtual interface
 *
 * @NL80211_ATTR_SURVEY_INFO: survey information about a channel, part of
 *      the survey response for %NL80211_CMD_GET_SURVEY, nested attribute
 *      containing info as possible, see &enum survey_info.
 *
 * @NL80211_ATTR_PMKID: PMK material for PMKSA caching.
 * @NL80211_ATTR_MAX_NUM_PMKIDS: maximum number of PMKIDs a firmware can
 *	cache, a wiphy attribute.
 *
 * @NL80211_ATTR_DURATION: Duration of an operation in milliseconds, u32.
 * @NL80211_ATTR_MAX_REMAIN_ON_CHANNEL_DURATION: Device attribute that
 *	specifies the maximum duration that can be requested with the
 *	remain-on-channel operation, in milliseconds, u32.
 *
 * @NL80211_ATTR_COOKIE: Generic 64-bit cookie to identify objects.
 *
 * @NL80211_ATTR_TX_RATES: Nested set of attributes
 *	(enum nl80211_tx_rate_attributes) describing TX rates per band. The
 *	enum nl80211_band value is used as the index (nla_type() of the nested
 *	data. If a band is not included, it will be configured to allow all
 *	rates based on negotiated supported rates information. This attribute
 *	is used with %NL80211_CMD_SET_TX_BITRATE_MASK.
 *
 * @NL80211_ATTR_FRAME_MATCH: A binary attribute which typically must contain
 *	at least one byte, currently used with @NL80211_CMD_REGISTER_FRAME.
 * @NL80211_ATTR_FRAME_TYPE: A u16 indicating the frame type/subtype for the
 *	@NL80211_CMD_REGISTER_FRAME command.
 * @NL80211_ATTR_TX_FRAME_TYPES: wiphy capability attribute, which is a
 *	nested attribute of %NL80211_ATTR_FRAME_TYPE attributes, containing
 *	information about which frame types can be transmitted with
 *	%NL80211_CMD_FRAME.
 * @NL80211_ATTR_RX_FRAME_TYPES: wiphy capability attribute, which is a
 *	nested attribute of %NL80211_ATTR_FRAME_TYPE attributes, containing
 *	information about which frame types can be registered for RX.
 *
 * @NL80211_ATTR_ACK: Flag attribute indicating that the frame was
 *	acknowledged by the recipient.
 *
 * @NL80211_ATTR_PS_STATE: powersave state, using &enum nl80211_ps_state values.
 *
 * @NL80211_ATTR_CQM: connection quality monitor configuration in a
 *	nested attribute with %NL80211_ATTR_CQM_* sub-attributes.
 *
 * @NL80211_ATTR_LOCAL_STATE_CHANGE: Flag attribute to indicate that a command
 *	is requesting a local authentication/association state change without
 *	invoking actual management frame exchange. This can be used with
 *	NL80211_CMD_AUTHENTICATE, NL80211_CMD_DEAUTHENTICATE,
 *	NL80211_CMD_DISASSOCIATE.
 *
 * @NL80211_ATTR_AP_ISOLATE: (AP mode) Do not forward traffic between stations
 *	connected to this BSS.
 *
 * @NL80211_ATTR_WIPHY_TX_POWER_SETTING: Transmit power setting type. See
 *      &enum nl80211_tx_power_setting for possible values.
 * @NL80211_ATTR_WIPHY_TX_POWER_LEVEL: Transmit power level in signed mBm units.
 *      This is used in association with @NL80211_ATTR_WIPHY_TX_POWER_SETTING
 *      for non-automatic settings.
 *
 * @NL80211_ATTR_SUPPORT_IBSS_RSN: The device supports IBSS RSN, which mostly
 *	means support for per-station GTKs.
 *
 * @NL80211_ATTR_WIPHY_ANTENNA_TX: Bitmap of allowed antennas for transmitting.
 *	This can be used to mask out antennas which are not attached or should
 *	not be used for transmitting. If an antenna is not selected in this
 *	bitmap the hardware is not allowed to transmit on this antenna.
 *
 *	Each bit represents one antenna, starting with antenna 1 at the first
 *	bit. Depending on which antennas are selected in the bitmap, 802.11n
 *	drivers can derive which chainmasks to use (if all antennas belonging to
 *	a particular chain are disabled this chain should be disabled) and if
 *	a chain has diversity antennas wether diversity should be used or not.
 *	HT capabilities (STBC, TX Beamforming, Antenna selection) can be
 *	derived from the available chains after applying the antenna mask.
 *	Non-802.11n drivers can derive wether to use diversity or not.
 *	Drivers may reject configurations or RX/TX mask combinations they cannot
 *	support by returning -EINVAL.
 *
 * @NL80211_ATTR_WIPHY_ANTENNA_RX: Bitmap of allowed antennas for receiving.
 *	This can be used to mask out antennas which are not attached or should
 *	not be used for receiving. If an antenna is not selected in this bitmap
 *	the hardware should not be configured to receive on this antenna.
 *	For a more detailed description see @NL80211_ATTR_WIPHY_ANTENNA_TX.
 *
 * @NL80211_ATTR_WIPHY_ANTENNA_AVAIL_TX: Bitmap of antennas which are available
 *	for configuration as TX antennas via the above parameters.
 *
 * @NL80211_ATTR_WIPHY_ANTENNA_AVAIL_RX: Bitmap of antennas which are available
 *	for configuration as RX antennas via the above parameters.
 *
 * @NL80211_ATTR_MCAST_RATE: Multicast tx rate (in 100 kbps) for IBSS
 *
 * @NL80211_ATTR_OFFCHANNEL_TX_OK: For management frame TX, the frame may be
 *	transmitted on another channel when the channel given doesn't match
 *	the current channel. If the current channel doesn't match and this
 *	flag isn't set, the frame will be rejected. This is also used as an
 *	nl80211 capability flag.
 *
 * @NL80211_ATTR_BSS_HT_OPMODE: HT operation mode (u16)
 *
 * @NL80211_ATTR_KEY_DEFAULT_TYPES: A nested attribute containing flags
 *	attributes, specifying what a key should be set as default as.
 *	See &enum nl80211_key_default_types.
 *
 * @NL80211_ATTR_MESH_SETUP: Optional mesh setup parameters.  These cannot be
 *	changed once the mesh is active.
 * @NL80211_ATTR_MESH_CONFIG: Mesh configuration parameters, a nested attribute
 *	containing attributes from &enum nl80211_meshconf_params.
 * @NL80211_ATTR_SUPPORT_MESH_AUTH: Currently, this means the underlying driver
 *	allows auth frames in a mesh to be passed to userspace for processing via
 *	the @NL80211_MESH_SETUP_USERSPACE_AUTH flag.
 * @NL80211_ATTR_STA_PLINK_STATE: The state of a mesh peer link as defined in
 *	&enum nl80211_plink_state. Used when userspace is driving the peer link
 *	management state machine.  @NL80211_MESH_SETUP_USERSPACE_AMPE or
 *	@NL80211_MESH_SETUP_USERSPACE_MPM must be enabled.
 *
 * @NL80211_ATTR_WOWLAN_TRIGGERS_SUPPORTED: indicates, as part of the wiphy
 *	capabilities, the supported WoWLAN triggers
 * @NL80211_ATTR_WOWLAN_TRIGGERS: used by %NL80211_CMD_SET_WOWLAN to
 *	indicate which WoW triggers should be enabled. This is also
 *	used by %NL80211_CMD_GET_WOWLAN to get the currently enabled WoWLAN
 *	triggers.
 *
 * @NL80211_ATTR_SCHED_SCAN_INTERVAL: Interval between scheduled scan
 *	cycles, in msecs.
 *
 * @NL80211_ATTR_SCHED_SCAN_MATCH: Nested attribute with one or more
 *	sets of attributes to match during scheduled scans.  Only BSSs
 *	that match any of the sets will be reported.  These are
 *	pass-thru filter rules.
 *	For a match to succeed, the BSS must match all attributes of a
 *	set.  Since not every hardware supports matching all types of
 *	attributes, there is no guarantee that the reported BSSs are
 *	fully complying with the match sets and userspace needs to be
 *	able to ignore them by itself.
 *	Thus, the implementation is somewhat hardware-dependent, but
 *	this is only an optimization and the userspace application
 *	needs to handle all the non-filtered results anyway.
 *	If the match attributes don't make sense when combined with
 *	the values passed in @NL80211_ATTR_SCAN_SSIDS (eg. if an SSID
 *	is included in the probe request, but the match attributes
 *	will never let it go through), -EINVAL may be returned.
 *	If ommited, no filtering is done.
 *
 * @NL80211_ATTR_INTERFACE_COMBINATIONS: Nested attribute listing the supported
 *	interface combinations. In each nested item, it contains attributes
 *	defined in &enum nl80211_if_combination_attrs.
 * @NL80211_ATTR_SOFTWARE_IFTYPES: Nested attribute (just like
 *	%NL80211_ATTR_SUPPORTED_IFTYPES) containing the interface types that
 *	are managed in software: interfaces of these types aren't subject to
 *	any restrictions in their number or combinations.
 *
 * @NL80211_ATTR_REKEY_DATA: nested attribute containing the information
 *	necessary for GTK rekeying in the device, see &enum nl80211_rekey_data.
 *
 * @NL80211_ATTR_SCAN_SUPP_RATES: rates per to be advertised as supported in scan,
 *	nested array attribute containing an entry for each band, with the entry
 *	being a list of supported rates as defined by IEEE 802.11 7.3.2.2 but
 *	without the length restriction (at most %NL80211_MAX_SUPP_RATES).
 *
 * @NL80211_ATTR_HIDDEN_SSID: indicates whether SSID is to be hidden from Beacon
 *	and Probe Response (when response to wildcard Probe Request); see
 *	&enum nl80211_hidden_ssid, represented as a u32
 *
 * @NL80211_ATTR_IE_PROBE_RESP: Information element(s) for Probe Response frame.
 *	This is used with %NL80211_CMD_NEW_BEACON and %NL80211_CMD_SET_BEACON to
 *	provide extra IEs (e.g., WPS/P2P IE) into Probe Response frames when the
 *	driver (or firmware) replies to Probe Request frames.
 * @NL80211_ATTR_IE_ASSOC_RESP: Information element(s) for (Re)Association
 *	Response frames. This is used with %NL80211_CMD_NEW_BEACON and
 *	%NL80211_CMD_SET_BEACON to provide extra IEs (e.g., WPS/P2P IE) into
 *	(Re)Association Response frames when the driver (or firmware) replies to
 *	(Re)Association Request frames.
 *
 * @NL80211_ATTR_STA_WME: Nested attribute containing the wme configuration
 *	of the station, see &enum nl80211_sta_wme_attr.
 * @NL80211_ATTR_SUPPORT_AP_UAPSD: the device supports uapsd when working
 *	as AP.
 *
 * @NL80211_ATTR_ROAM_SUPPORT: Indicates whether the firmware is capable of
 *	roaming to another AP in the same ESS if the signal lever is low.
 *
 * @NL80211_ATTR_PMKSA_CANDIDATE: Nested attribute containing the PMKSA caching
 *	candidate information, see &enum nl80211_pmksa_candidate_attr.
 *
 * @NL80211_ATTR_TX_NO_CCK_RATE: Indicates whether to use CCK rate or not
 *	for management frames transmission. In order to avoid p2p probe/action
 *	frames are being transmitted at CCK rate in 2GHz band, the user space
 *	applications use this attribute.
 *	This attribute is used with %NL80211_CMD_TRIGGER_SCAN and
 *	%NL80211_CMD_FRAME commands.
 *
 * @NL80211_ATTR_TDLS_ACTION: Low level TDLS action code (e.g. link setup
 *	request, link setup confirm, link teardown, etc.). Values are
 *	described in the TDLS (802.11z) specification.
 * @NL80211_ATTR_TDLS_DIALOG_TOKEN: Non-zero token for uniquely identifying a
 *	TDLS conversation between two devices.
 * @NL80211_ATTR_TDLS_OPERATION: High level TDLS operation; see
 *	&enum nl80211_tdls_operation, represented as a u8.
 * @NL80211_ATTR_TDLS_SUPPORT: A flag indicating the device can operate
 *	as a TDLS peer sta.
 * @NL80211_ATTR_TDLS_EXTERNAL_SETUP: The TDLS discovery/setup and teardown
 *	procedures should be performed by sending TDLS packets via
 *	%NL80211_CMD_TDLS_MGMT. Otherwise %NL80211_CMD_TDLS_OPER should be
 *	used for asking the driver to perform a TDLS operation.
 *
 * @NL80211_ATTR_DEVICE_AP_SME: This u32 attribute may be listed for devices
 *	that have AP support to indicate that they have the AP SME integrated
 *	with support for the features listed in this attribute, see
 *	&enum nl80211_ap_sme_features.
 *
 * @NL80211_ATTR_DONT_WAIT_FOR_ACK: Used with %NL80211_CMD_FRAME, this tells
 *	the driver to not wait for an acknowledgement. Note that due to this,
 *	it will also not give a status callback nor return a cookie. This is
 *	mostly useful for probe responses to save airtime.
 *
 * @NL80211_ATTR_FEATURE_FLAGS: This u32 attribute contains flags from
 *	&enum nl80211_feature_flags and is advertised in wiphy information.
 * @NL80211_ATTR_PROBE_RESP_OFFLOAD: Indicates that the HW responds to probe
 *	requests while operating in AP-mode.
 *	This attribute holds a bitmap of the supported protocols for
 *	offloading (see &enum nl80211_probe_resp_offload_support_attr).
 *
 * @NL80211_ATTR_PROBE_RESP: Probe Response template data. Contains the entire
 *	probe-response frame. The DA field in the 802.11 header is zero-ed out,
 *	to be filled by the FW.
 * @NL80211_ATTR_DISABLE_HT:  Force HT capable interfaces to disable
 *      this feature.  Currently, only supported in mac80211 drivers.
 * @NL80211_ATTR_HT_CAPABILITY_MASK: Specify which bits of the
 *      ATTR_HT_CAPABILITY to which attention should be paid.
 *      Currently, only mac80211 NICs support this feature.
 *      The values that may be configured are:
 *       MCS rates, MAX-AMSDU, HT-20-40 and HT_CAP_SGI_40
 *       AMPDU density and AMPDU factor.
 *      All values are treated as suggestions and may be ignored
 *      by the driver as required.  The actual values may be seen in
 *      the station debugfs ht_caps file.
 *
 * @NL80211_ATTR_DFS_REGION: region for regulatory rules which this country
 *    abides to when initiating radiation on DFS channels. A country maps
 *    to one DFS region.
 *
 * @NL80211_ATTR_NOACK_MAP: This u16 bitmap contains the No Ack Policy of
 *      up to 16 TIDs.
 *
 * @NL80211_ATTR_INACTIVITY_TIMEOUT: timeout value in seconds, this can be
 *	used by the drivers which has MLME in firmware and does not have support
 *	to report per station tx/rx activity to free up the staion entry from
 *	the list. This needs to be used when the driver advertises the
 *	capability to timeout the stations.
 *
 * @NL80211_ATTR_RX_SIGNAL_DBM: signal strength in dBm (as a 32-bit int);
 *	this attribute is (depending on the driver capabilities) added to
 *	received frames indicated with %NL80211_CMD_FRAME.
 *
 * @NL80211_ATTR_BG_SCAN_PERIOD: Background scan period in seconds
 *      or 0 to disable background scan.
 *
 * @NL80211_ATTR_USER_REG_HINT_TYPE: type of regulatory hint passed from
 *	userspace. If unset it is assumed the hint comes directly from
 *	a user. If set code could specify exactly what type of source
 *	was used to provide the hint. For the different types of
 *	allowed user regulatory hints see nl80211_user_reg_hint_type.
 *
 * @NL80211_ATTR_CONN_FAILED_REASON: The reason for which AP has rejected
 *	the connection request from a station. nl80211_connect_failed_reason
 *	enum has different reasons of connection failure.
 *
 * @NL80211_ATTR_SAE_DATA: SAE elements in Authentication frames. This starts
 *	with the Authentication transaction sequence number field.
 *
 * @NL80211_ATTR_VHT_CAPABILITY: VHT Capability information element (from
 *	association request when used with NL80211_CMD_NEW_STATION)
 *
 * @NL80211_ATTR_SCAN_FLAGS: scan request control flags (u32)
 *
 * @NL80211_ATTR_P2P_CTWINDOW: P2P GO Client Traffic Window (u8), used with
 *	the START_AP and SET_BSS commands
 * @NL80211_ATTR_P2P_OPPPS: P2P GO opportunistic PS (u8), used with the
 *	START_AP and SET_BSS commands. This can have the values 0 or 1;
 *	if not given in START_AP 0 is assumed, if not given in SET_BSS
 *	no change is made.
 *
 * @NL80211_ATTR_LOCAL_MESH_POWER_MODE: local mesh STA link-specific power mode
 *	defined in &enum nl80211_mesh_power_mode.
 *
 * @NL80211_ATTR_ACL_POLICY: ACL policy, see &enum nl80211_acl_policy,
 *	carried in a u32 attribute
 *
 * @NL80211_ATTR_MAC_ADDRS: Array of nested MAC addresses, used for
 *	MAC ACL.
 *
 * @NL80211_ATTR_MAC_ACL_MAX: u32 attribute to advertise the maximum
 *	number of MAC addresses that a device can support for MAC
 *	ACL.
 *
 * @NL80211_ATTR_RADAR_EVENT: Type of radar event for notification to userspace,
 *	contains a value of enum nl80211_radar_event (u32).
 *
 * @NL80211_ATTR_EXT_CAPA: 802.11 extended capabilities that the kernel driver
 *	has and handles. The format is the same as the IE contents. See
 *	802.11-2012 8.4.2.29 for more information.
 * @NL80211_ATTR_EXT_CAPA_MASK: Extended capabilities that the kernel driver
 *	has set in the %NL80211_ATTR_EXT_CAPA value, for multibit fields.
 *
 * @NL80211_ATTR_STA_CAPABILITY: Station capabilities (u16) are advertised to
 *	the driver, e.g., to enable TDLS power save (PU-APSD).
 *
 * @NL80211_ATTR_STA_EXT_CAPABILITY: Station extended capabilities are
 *	advertised to the driver, e.g., to enable TDLS off channel operations
 *	and PU-APSD.
 *
 * @NL80211_ATTR_PROTOCOL_FEATURES: global nl80211 feature flags, see
 *	&enum nl80211_protocol_features, the attribute is a u32.
 *
 * @NL80211_ATTR_SPLIT_WIPHY_DUMP: flag attribute, userspace supports
 *	receiving the data for a single wiphy split across multiple
 *	messages, given with wiphy dump message
 *
 * @NL80211_ATTR_MDID: Mobility Domain Identifier
 *
 * @NL80211_ATTR_IE_RIC: Resource Information Container Information
 *	Element
 *
 * @NL80211_ATTR_CRIT_PROT_ID: critical protocol identifier requiring increased
 *	reliability, see &enum nl80211_crit_proto_id (u16).
 * @NL80211_ATTR_MAX_CRIT_PROT_DURATION: duration in milliseconds in which
 *      the connection should have increased reliability (u16).
 *
 * @NL80211_ATTR_PEER_AID: Association ID for the peer TDLS station (u16).
 *	This is similar to @NL80211_ATTR_STA_AID but with a difference of being
 *	allowed to be used with the first @NL80211_CMD_SET_STATION command to
 *	update a TDLS peer STA entry.
 *
 * @NL80211_ATTR_COALESCE_RULE: Coalesce rule information.
 *
 * @NL80211_ATTR_CH_SWITCH_COUNT: u32 attribute specifying the number of TBTT's
 *	until the channel switch event.
 * @NL80211_ATTR_CH_SWITCH_BLOCK_TX: flag attribute specifying that transmission
 *	must be blocked on the current channel (before the channel switch
 *	operation).
 * @NL80211_ATTR_CSA_IES: Nested set of attributes containing the IE information
 *	for the time while performing a channel switch.
 * @NL80211_ATTR_CSA_C_OFF_BEACON: Offset of the channel switch counter
 *	field in the beacons tail (%NL80211_ATTR_BEACON_TAIL).
 * @NL80211_ATTR_CSA_C_OFF_PRESP: Offset of the channel switch counter
 *	field in the probe response (%NL80211_ATTR_PROBE_RESP).
 *
 * @NL80211_ATTR_RXMGMT_FLAGS: flags for nl80211_send_mgmt(), u32.
 *	As specified in the &enum nl80211_rxmgmt_flags.
 *
 * @NL80211_ATTR_STA_SUPPORTED_CHANNELS: array of supported channels.
 *
 * @NL80211_ATTR_STA_SUPPORTED_OPER_CLASSES: array of supported
 *      supported operating classes.
 *
 * @NL80211_ATTR_HANDLE_DFS: A flag indicating whether user space
 *	controls DFS operation in IBSS mode. If the flag is included in
 *	%NL80211_CMD_JOIN_IBSS request, the driver will allow use of DFS
 *	channels and reports radar events to userspace. Userspace is required
 *	to react to radar events, e.g. initiate a channel switch or leave the
 *	IBSS network.
 *
 * @NL80211_ATTR_SUPPORT_5_MHZ: A flag indicating that the device supports
 *	5 MHz channel bandwidth.
 * @NL80211_ATTR_SUPPORT_10_MHZ: A flag indicating that the device supports
 *	10 MHz channel bandwidth.
 *
 * @NL80211_ATTR_OPMODE_NOTIF: Operating mode field from Operating Mode
 *	Notification Element based on association request when used with
 *	%NL80211_CMD_NEW_STATION; u8 attribute.
 *
 * @NL80211_ATTR_VENDOR_ID: The vendor ID, either a 24-bit OUI or, if
 *	%NL80211_VENDOR_ID_IS_LINUX is set, a special Linux ID (not used yet)
 * @NL80211_ATTR_VENDOR_SUBCMD: vendor sub-command
 * @NL80211_ATTR_VENDOR_DATA: data for the vendor command, if any; this
 *	attribute is also used for vendor command feature advertisement
 * @NL80211_ATTR_VENDOR_EVENTS: used for event list advertising in the wiphy
 *	info, containing a nested array of possible events
 *
 * @NL80211_ATTR_QOS_MAP: IP DSCP mapping for Interworking QoS mapping. This
 *	data is in the format defined for the payload of the QoS Map Set element
 *	in IEEE Std 802.11-2012, 8.4.2.97.
 *
 * @NL80211_ATTR_MAC_HINT: MAC address recommendation as initial BSS
 * @NL80211_ATTR_WIPHY_FREQ_HINT: frequency of the recommended initial BSS
 *
 * @NL80211_ATTR_MAX_AP_ASSOC_STA: Device attribute that indicates how many
 *	associated stations are supported in AP mode (including P2P GO); u32.
 *	Since drivers may not have a fixed limit on the maximum number (e.g.,
 *	other concurrent operations may affect this), drivers are allowed to
 *	advertise values that cannot always be met. In such cases, an attempt
 *	to add a new station entry with @NL80211_CMD_NEW_STATION may fail.
 *
<<<<<<< HEAD
=======
 * @NL80211_ATTR_TDLS_PEER_CAPABILITY: flags for TDLS peer capabilities, u32.
 *	As specified in the &enum nl80211_tdls_peer_capability.
 *
>>>>>>> 4e3b3bcd
 * @NL80211_ATTR_MAX: highest attribute number currently defined
 * @__NL80211_ATTR_AFTER_LAST: internal use
 */
enum nl80211_attrs {
/* don't change the order or add anything between, this is ABI! */
	NL80211_ATTR_UNSPEC,

	NL80211_ATTR_WIPHY,
	NL80211_ATTR_WIPHY_NAME,

	NL80211_ATTR_IFINDEX,
	NL80211_ATTR_IFNAME,
	NL80211_ATTR_IFTYPE,

	NL80211_ATTR_MAC,

	NL80211_ATTR_KEY_DATA,
	NL80211_ATTR_KEY_IDX,
	NL80211_ATTR_KEY_CIPHER,
	NL80211_ATTR_KEY_SEQ,
	NL80211_ATTR_KEY_DEFAULT,

	NL80211_ATTR_BEACON_INTERVAL,
	NL80211_ATTR_DTIM_PERIOD,
	NL80211_ATTR_BEACON_HEAD,
	NL80211_ATTR_BEACON_TAIL,

	NL80211_ATTR_STA_AID,
	NL80211_ATTR_STA_FLAGS,
	NL80211_ATTR_STA_LISTEN_INTERVAL,
	NL80211_ATTR_STA_SUPPORTED_RATES,
	NL80211_ATTR_STA_VLAN,
	NL80211_ATTR_STA_INFO,

	NL80211_ATTR_WIPHY_BANDS,

	NL80211_ATTR_MNTR_FLAGS,

	NL80211_ATTR_MESH_ID,
	NL80211_ATTR_STA_PLINK_ACTION,
	NL80211_ATTR_MPATH_NEXT_HOP,
	NL80211_ATTR_MPATH_INFO,

	NL80211_ATTR_BSS_CTS_PROT,
	NL80211_ATTR_BSS_SHORT_PREAMBLE,
	NL80211_ATTR_BSS_SHORT_SLOT_TIME,

	NL80211_ATTR_HT_CAPABILITY,

	NL80211_ATTR_SUPPORTED_IFTYPES,

	NL80211_ATTR_REG_ALPHA2,
	NL80211_ATTR_REG_RULES,

	NL80211_ATTR_MESH_CONFIG,

	NL80211_ATTR_BSS_BASIC_RATES,

	NL80211_ATTR_WIPHY_TXQ_PARAMS,
	NL80211_ATTR_WIPHY_FREQ,
	NL80211_ATTR_WIPHY_CHANNEL_TYPE,

	NL80211_ATTR_KEY_DEFAULT_MGMT,

	NL80211_ATTR_MGMT_SUBTYPE,
	NL80211_ATTR_IE,

	NL80211_ATTR_MAX_NUM_SCAN_SSIDS,

	NL80211_ATTR_SCAN_FREQUENCIES,
	NL80211_ATTR_SCAN_SSIDS,
	NL80211_ATTR_GENERATION, /* replaces old SCAN_GENERATION */
	NL80211_ATTR_BSS,

	NL80211_ATTR_REG_INITIATOR,
	NL80211_ATTR_REG_TYPE,

	NL80211_ATTR_SUPPORTED_COMMANDS,

	NL80211_ATTR_FRAME,
	NL80211_ATTR_SSID,
	NL80211_ATTR_AUTH_TYPE,
	NL80211_ATTR_REASON_CODE,

	NL80211_ATTR_KEY_TYPE,

	NL80211_ATTR_MAX_SCAN_IE_LEN,
	NL80211_ATTR_CIPHER_SUITES,

	NL80211_ATTR_FREQ_BEFORE,
	NL80211_ATTR_FREQ_AFTER,

	NL80211_ATTR_FREQ_FIXED,


	NL80211_ATTR_WIPHY_RETRY_SHORT,
	NL80211_ATTR_WIPHY_RETRY_LONG,
	NL80211_ATTR_WIPHY_FRAG_THRESHOLD,
	NL80211_ATTR_WIPHY_RTS_THRESHOLD,

	NL80211_ATTR_TIMED_OUT,

	NL80211_ATTR_USE_MFP,

	NL80211_ATTR_STA_FLAGS2,

	NL80211_ATTR_CONTROL_PORT,

	NL80211_ATTR_TESTDATA,

	NL80211_ATTR_PRIVACY,

	NL80211_ATTR_DISCONNECTED_BY_AP,
	NL80211_ATTR_STATUS_CODE,

	NL80211_ATTR_CIPHER_SUITES_PAIRWISE,
	NL80211_ATTR_CIPHER_SUITE_GROUP,
	NL80211_ATTR_WPA_VERSIONS,
	NL80211_ATTR_AKM_SUITES,

	NL80211_ATTR_REQ_IE,
	NL80211_ATTR_RESP_IE,

	NL80211_ATTR_PREV_BSSID,

	NL80211_ATTR_KEY,
	NL80211_ATTR_KEYS,

	NL80211_ATTR_PID,

	NL80211_ATTR_4ADDR,

	NL80211_ATTR_SURVEY_INFO,

	NL80211_ATTR_PMKID,
	NL80211_ATTR_MAX_NUM_PMKIDS,

	NL80211_ATTR_DURATION,

	NL80211_ATTR_COOKIE,

	NL80211_ATTR_WIPHY_COVERAGE_CLASS,

	NL80211_ATTR_TX_RATES,

	NL80211_ATTR_FRAME_MATCH,

	NL80211_ATTR_ACK,

	NL80211_ATTR_PS_STATE,

	NL80211_ATTR_CQM,

	NL80211_ATTR_LOCAL_STATE_CHANGE,

	NL80211_ATTR_AP_ISOLATE,

	NL80211_ATTR_WIPHY_TX_POWER_SETTING,
	NL80211_ATTR_WIPHY_TX_POWER_LEVEL,

	NL80211_ATTR_TX_FRAME_TYPES,
	NL80211_ATTR_RX_FRAME_TYPES,
	NL80211_ATTR_FRAME_TYPE,

	NL80211_ATTR_CONTROL_PORT_ETHERTYPE,
	NL80211_ATTR_CONTROL_PORT_NO_ENCRYPT,

	NL80211_ATTR_SUPPORT_IBSS_RSN,

	NL80211_ATTR_WIPHY_ANTENNA_TX,
	NL80211_ATTR_WIPHY_ANTENNA_RX,

	NL80211_ATTR_MCAST_RATE,

	NL80211_ATTR_OFFCHANNEL_TX_OK,

	NL80211_ATTR_BSS_HT_OPMODE,

	NL80211_ATTR_KEY_DEFAULT_TYPES,

	NL80211_ATTR_MAX_REMAIN_ON_CHANNEL_DURATION,

	NL80211_ATTR_MESH_SETUP,

	NL80211_ATTR_WIPHY_ANTENNA_AVAIL_TX,
	NL80211_ATTR_WIPHY_ANTENNA_AVAIL_RX,

	NL80211_ATTR_SUPPORT_MESH_AUTH,
	NL80211_ATTR_STA_PLINK_STATE,

	NL80211_ATTR_WOWLAN_TRIGGERS,
	NL80211_ATTR_WOWLAN_TRIGGERS_SUPPORTED,

	NL80211_ATTR_SCHED_SCAN_INTERVAL,

	NL80211_ATTR_INTERFACE_COMBINATIONS,
	NL80211_ATTR_SOFTWARE_IFTYPES,

	NL80211_ATTR_REKEY_DATA,

	NL80211_ATTR_MAX_NUM_SCHED_SCAN_SSIDS,
	NL80211_ATTR_MAX_SCHED_SCAN_IE_LEN,

	NL80211_ATTR_SCAN_SUPP_RATES,

	NL80211_ATTR_HIDDEN_SSID,

	NL80211_ATTR_IE_PROBE_RESP,
	NL80211_ATTR_IE_ASSOC_RESP,

	NL80211_ATTR_STA_WME,
	NL80211_ATTR_SUPPORT_AP_UAPSD,

	NL80211_ATTR_ROAM_SUPPORT,

	NL80211_ATTR_SCHED_SCAN_MATCH,
	NL80211_ATTR_MAX_MATCH_SETS,

	NL80211_ATTR_PMKSA_CANDIDATE,

	NL80211_ATTR_TX_NO_CCK_RATE,

	NL80211_ATTR_TDLS_ACTION,
	NL80211_ATTR_TDLS_DIALOG_TOKEN,
	NL80211_ATTR_TDLS_OPERATION,
	NL80211_ATTR_TDLS_SUPPORT,
	NL80211_ATTR_TDLS_EXTERNAL_SETUP,

	NL80211_ATTR_DEVICE_AP_SME,

	NL80211_ATTR_DONT_WAIT_FOR_ACK,

	NL80211_ATTR_FEATURE_FLAGS,

	NL80211_ATTR_PROBE_RESP_OFFLOAD,

	NL80211_ATTR_PROBE_RESP,

	NL80211_ATTR_DFS_REGION,

	NL80211_ATTR_DISABLE_HT,
	NL80211_ATTR_HT_CAPABILITY_MASK,

	NL80211_ATTR_NOACK_MAP,

	NL80211_ATTR_INACTIVITY_TIMEOUT,

	NL80211_ATTR_RX_SIGNAL_DBM,

	NL80211_ATTR_BG_SCAN_PERIOD,

	NL80211_ATTR_WDEV,

	NL80211_ATTR_USER_REG_HINT_TYPE,

	NL80211_ATTR_CONN_FAILED_REASON,

	NL80211_ATTR_SAE_DATA,

	NL80211_ATTR_VHT_CAPABILITY,

	NL80211_ATTR_SCAN_FLAGS,

	NL80211_ATTR_CHANNEL_WIDTH,
	NL80211_ATTR_CENTER_FREQ1,
	NL80211_ATTR_CENTER_FREQ2,

	NL80211_ATTR_P2P_CTWINDOW,
	NL80211_ATTR_P2P_OPPPS,

	NL80211_ATTR_LOCAL_MESH_POWER_MODE,

	NL80211_ATTR_ACL_POLICY,

	NL80211_ATTR_MAC_ADDRS,

	NL80211_ATTR_MAC_ACL_MAX,

	NL80211_ATTR_RADAR_EVENT,

	NL80211_ATTR_EXT_CAPA,
	NL80211_ATTR_EXT_CAPA_MASK,

	NL80211_ATTR_STA_CAPABILITY,
	NL80211_ATTR_STA_EXT_CAPABILITY,

	NL80211_ATTR_PROTOCOL_FEATURES,
	NL80211_ATTR_SPLIT_WIPHY_DUMP,

	NL80211_ATTR_DISABLE_VHT,
	NL80211_ATTR_VHT_CAPABILITY_MASK,

	NL80211_ATTR_MDID,
	NL80211_ATTR_IE_RIC,

	NL80211_ATTR_CRIT_PROT_ID,
	NL80211_ATTR_MAX_CRIT_PROT_DURATION,

	NL80211_ATTR_PEER_AID,

	NL80211_ATTR_COALESCE_RULE,

	NL80211_ATTR_CH_SWITCH_COUNT,
	NL80211_ATTR_CH_SWITCH_BLOCK_TX,
	NL80211_ATTR_CSA_IES,
	NL80211_ATTR_CSA_C_OFF_BEACON,
	NL80211_ATTR_CSA_C_OFF_PRESP,

	NL80211_ATTR_RXMGMT_FLAGS,

	NL80211_ATTR_STA_SUPPORTED_CHANNELS,

	NL80211_ATTR_STA_SUPPORTED_OPER_CLASSES,

	NL80211_ATTR_HANDLE_DFS,

	NL80211_ATTR_SUPPORT_5_MHZ,
	NL80211_ATTR_SUPPORT_10_MHZ,

	NL80211_ATTR_OPMODE_NOTIF,

	NL80211_ATTR_VENDOR_ID,
	NL80211_ATTR_VENDOR_SUBCMD,
	NL80211_ATTR_VENDOR_DATA,
	NL80211_ATTR_VENDOR_EVENTS,

	NL80211_ATTR_QOS_MAP,

	NL80211_ATTR_MAC_HINT,
	NL80211_ATTR_WIPHY_FREQ_HINT,

	NL80211_ATTR_MAX_AP_ASSOC_STA,

<<<<<<< HEAD
=======
	NL80211_ATTR_TDLS_PEER_CAPABILITY,

>>>>>>> 4e3b3bcd
	/* add attributes here, update the policy in nl80211.c */

	__NL80211_ATTR_AFTER_LAST,
	NL80211_ATTR_MAX = __NL80211_ATTR_AFTER_LAST - 1
};

/* source-level API compatibility */
#define NL80211_ATTR_SCAN_GENERATION NL80211_ATTR_GENERATION
#define	NL80211_ATTR_MESH_PARAMS NL80211_ATTR_MESH_CONFIG

/*
 * Allow user space programs to use #ifdef on new attributes by defining them
 * here
 */
#define NL80211_CMD_CONNECT NL80211_CMD_CONNECT
#define NL80211_ATTR_HT_CAPABILITY NL80211_ATTR_HT_CAPABILITY
#define NL80211_ATTR_BSS_BASIC_RATES NL80211_ATTR_BSS_BASIC_RATES
#define NL80211_ATTR_WIPHY_TXQ_PARAMS NL80211_ATTR_WIPHY_TXQ_PARAMS
#define NL80211_ATTR_WIPHY_FREQ NL80211_ATTR_WIPHY_FREQ
#define NL80211_ATTR_WIPHY_CHANNEL_TYPE NL80211_ATTR_WIPHY_CHANNEL_TYPE
#define NL80211_ATTR_MGMT_SUBTYPE NL80211_ATTR_MGMT_SUBTYPE
#define NL80211_ATTR_IE NL80211_ATTR_IE
#define NL80211_ATTR_REG_INITIATOR NL80211_ATTR_REG_INITIATOR
#define NL80211_ATTR_REG_TYPE NL80211_ATTR_REG_TYPE
#define NL80211_ATTR_FRAME NL80211_ATTR_FRAME
#define NL80211_ATTR_SSID NL80211_ATTR_SSID
#define NL80211_ATTR_AUTH_TYPE NL80211_ATTR_AUTH_TYPE
#define NL80211_ATTR_REASON_CODE NL80211_ATTR_REASON_CODE
#define NL80211_ATTR_CIPHER_SUITES_PAIRWISE NL80211_ATTR_CIPHER_SUITES_PAIRWISE
#define NL80211_ATTR_CIPHER_SUITE_GROUP NL80211_ATTR_CIPHER_SUITE_GROUP
#define NL80211_ATTR_WPA_VERSIONS NL80211_ATTR_WPA_VERSIONS
#define NL80211_ATTR_AKM_SUITES NL80211_ATTR_AKM_SUITES
#define NL80211_ATTR_KEY NL80211_ATTR_KEY
#define NL80211_ATTR_KEYS NL80211_ATTR_KEYS
#define NL80211_ATTR_FEATURE_FLAGS NL80211_ATTR_FEATURE_FLAGS

#define NL80211_MAX_SUPP_RATES			32
#define NL80211_MAX_SUPP_HT_RATES		77
#define NL80211_MAX_SUPP_REG_RULES		32
#define NL80211_TKIP_DATA_OFFSET_ENCR_KEY	0
#define NL80211_TKIP_DATA_OFFSET_TX_MIC_KEY	16
#define NL80211_TKIP_DATA_OFFSET_RX_MIC_KEY	24
#define NL80211_HT_CAPABILITY_LEN		26
#define NL80211_VHT_CAPABILITY_LEN		12

#define NL80211_MAX_NR_CIPHER_SUITES		5
#define NL80211_MAX_NR_AKM_SUITES		2

#define NL80211_MIN_REMAIN_ON_CHANNEL_TIME	10

/* default RSSI threshold for scan results if none specified. */
#define NL80211_SCAN_RSSI_THOLD_OFF		-300

#define NL80211_CQM_TXE_MAX_INTVL		1800

/**
 * enum nl80211_iftype - (virtual) interface types
 *
 * @NL80211_IFTYPE_UNSPECIFIED: unspecified type, driver decides
 * @NL80211_IFTYPE_ADHOC: independent BSS member
 * @NL80211_IFTYPE_STATION: managed BSS member
 * @NL80211_IFTYPE_AP: access point
 * @NL80211_IFTYPE_AP_VLAN: VLAN interface for access points; VLAN interfaces
 *	are a bit special in that they must always be tied to a pre-existing
 *	AP type interface.
 * @NL80211_IFTYPE_WDS: wireless distribution interface
 * @NL80211_IFTYPE_MONITOR: monitor interface receiving all frames
 * @NL80211_IFTYPE_MESH_POINT: mesh point
 * @NL80211_IFTYPE_P2P_CLIENT: P2P client
 * @NL80211_IFTYPE_P2P_GO: P2P group owner
 * @NL80211_IFTYPE_P2P_DEVICE: P2P device interface type, this is not a netdev
 *	and therefore can't be created in the normal ways, use the
 *	%NL80211_CMD_START_P2P_DEVICE and %NL80211_CMD_STOP_P2P_DEVICE
 *	commands to create and destroy one
 * @NL80211_IFTYPE_MAX: highest interface type number currently defined
 * @NUM_NL80211_IFTYPES: number of defined interface types
 *
 * These values are used with the %NL80211_ATTR_IFTYPE
 * to set the type of an interface.
 *
 */
enum nl80211_iftype {
	NL80211_IFTYPE_UNSPECIFIED,
	NL80211_IFTYPE_ADHOC,
	NL80211_IFTYPE_STATION,
	NL80211_IFTYPE_AP,
	NL80211_IFTYPE_AP_VLAN,
	NL80211_IFTYPE_WDS,
	NL80211_IFTYPE_MONITOR,
	NL80211_IFTYPE_MESH_POINT,
	NL80211_IFTYPE_P2P_CLIENT,
	NL80211_IFTYPE_P2P_GO,
	NL80211_IFTYPE_P2P_DEVICE,

	/* keep last */
	NUM_NL80211_IFTYPES,
	NL80211_IFTYPE_MAX = NUM_NL80211_IFTYPES - 1
};

/**
 * enum nl80211_sta_flags - station flags
 *
 * Station flags. When a station is added to an AP interface, it is
 * assumed to be already associated (and hence authenticated.)
 *
 * @__NL80211_STA_FLAG_INVALID: attribute number 0 is reserved
 * @NL80211_STA_FLAG_AUTHORIZED: station is authorized (802.1X)
 * @NL80211_STA_FLAG_SHORT_PREAMBLE: station is capable of receiving frames
 *	with short barker preamble
 * @NL80211_STA_FLAG_WME: station is WME/QoS capable
 * @NL80211_STA_FLAG_MFP: station uses management frame protection
 * @NL80211_STA_FLAG_AUTHENTICATED: station is authenticated
 * @NL80211_STA_FLAG_TDLS_PEER: station is a TDLS peer -- this flag should
 *	only be used in managed mode (even in the flags mask). Note that the
 *	flag can't be changed, it is only valid while adding a station, and
 *	attempts to change it will silently be ignored (rather than rejected
 *	as errors.)
 * @NL80211_STA_FLAG_ASSOCIATED: station is associated; used with drivers
 *	that support %NL80211_FEATURE_FULL_AP_CLIENT_STATE to transition a
 *	previously added station into associated state
 * @NL80211_STA_FLAG_MAX: highest station flag number currently defined
 * @__NL80211_STA_FLAG_AFTER_LAST: internal use
 */
enum nl80211_sta_flags {
	__NL80211_STA_FLAG_INVALID,
	NL80211_STA_FLAG_AUTHORIZED,
	NL80211_STA_FLAG_SHORT_PREAMBLE,
	NL80211_STA_FLAG_WME,
	NL80211_STA_FLAG_MFP,
	NL80211_STA_FLAG_AUTHENTICATED,
	NL80211_STA_FLAG_TDLS_PEER,
	NL80211_STA_FLAG_ASSOCIATED,

	/* keep last */
	__NL80211_STA_FLAG_AFTER_LAST,
	NL80211_STA_FLAG_MAX = __NL80211_STA_FLAG_AFTER_LAST - 1
};

#define NL80211_STA_FLAG_MAX_OLD_API	NL80211_STA_FLAG_TDLS_PEER

/**
 * struct nl80211_sta_flag_update - station flags mask/set
 * @mask: mask of station flags to set
 * @set: which values to set them to
 *
 * Both mask and set contain bits as per &enum nl80211_sta_flags.
 */
struct nl80211_sta_flag_update {
	__u32 mask;
	__u32 set;
} __attribute__((packed));

/**
 * enum nl80211_rate_info - bitrate information
 *
 * These attribute types are used with %NL80211_STA_INFO_TXRATE
 * when getting information about the bitrate of a station.
 * There are 2 attributes for bitrate, a legacy one that represents
 * a 16-bit value, and new one that represents a 32-bit value.
 * If the rate value fits into 16 bit, both attributes are reported
 * with the same value. If the rate is too high to fit into 16 bits
 * (>6.5535Gbps) only 32-bit attribute is included.
 * User space tools encouraged to use the 32-bit attribute and fall
 * back to the 16-bit one for compatibility with older kernels.
 *
 * @__NL80211_RATE_INFO_INVALID: attribute number 0 is reserved
 * @NL80211_RATE_INFO_BITRATE: total bitrate (u16, 100kbit/s)
 * @NL80211_RATE_INFO_MCS: mcs index for 802.11n (u8)
 * @NL80211_RATE_INFO_40_MHZ_WIDTH: 40 MHz dualchannel bitrate
 * @NL80211_RATE_INFO_SHORT_GI: 400ns guard interval
 * @NL80211_RATE_INFO_BITRATE32: total bitrate (u32, 100kbit/s)
 * @NL80211_RATE_INFO_MAX: highest rate_info number currently defined
 * @NL80211_RATE_INFO_VHT_MCS: MCS index for VHT (u8)
 * @NL80211_RATE_INFO_VHT_NSS: number of streams in VHT (u8)
 * @NL80211_RATE_INFO_80_MHZ_WIDTH: 80 MHz VHT rate
 * @NL80211_RATE_INFO_80P80_MHZ_WIDTH: 80+80 MHz VHT rate
 * @NL80211_RATE_INFO_160_MHZ_WIDTH: 160 MHz VHT rate
 * @__NL80211_RATE_INFO_AFTER_LAST: internal use
 */
enum nl80211_rate_info {
	__NL80211_RATE_INFO_INVALID,
	NL80211_RATE_INFO_BITRATE,
	NL80211_RATE_INFO_MCS,
	NL80211_RATE_INFO_40_MHZ_WIDTH,
	NL80211_RATE_INFO_SHORT_GI,
	NL80211_RATE_INFO_BITRATE32,
	NL80211_RATE_INFO_VHT_MCS,
	NL80211_RATE_INFO_VHT_NSS,
	NL80211_RATE_INFO_80_MHZ_WIDTH,
	NL80211_RATE_INFO_80P80_MHZ_WIDTH,
	NL80211_RATE_INFO_160_MHZ_WIDTH,

	/* keep last */
	__NL80211_RATE_INFO_AFTER_LAST,
	NL80211_RATE_INFO_MAX = __NL80211_RATE_INFO_AFTER_LAST - 1
};

/**
 * enum nl80211_sta_bss_param - BSS information collected by STA
 *
 * These attribute types are used with %NL80211_STA_INFO_BSS_PARAM
 * when getting information about the bitrate of a station.
 *
 * @__NL80211_STA_BSS_PARAM_INVALID: attribute number 0 is reserved
 * @NL80211_STA_BSS_PARAM_CTS_PROT: whether CTS protection is enabled (flag)
 * @NL80211_STA_BSS_PARAM_SHORT_PREAMBLE:  whether short preamble is enabled
 *	(flag)
 * @NL80211_STA_BSS_PARAM_SHORT_SLOT_TIME:  whether short slot time is enabled
 *	(flag)
 * @NL80211_STA_BSS_PARAM_DTIM_PERIOD: DTIM period for beaconing (u8)
 * @NL80211_STA_BSS_PARAM_BEACON_INTERVAL: Beacon interval (u16)
 * @NL80211_STA_BSS_PARAM_MAX: highest sta_bss_param number currently defined
 * @__NL80211_STA_BSS_PARAM_AFTER_LAST: internal use
 */
enum nl80211_sta_bss_param {
	__NL80211_STA_BSS_PARAM_INVALID,
	NL80211_STA_BSS_PARAM_CTS_PROT,
	NL80211_STA_BSS_PARAM_SHORT_PREAMBLE,
	NL80211_STA_BSS_PARAM_SHORT_SLOT_TIME,
	NL80211_STA_BSS_PARAM_DTIM_PERIOD,
	NL80211_STA_BSS_PARAM_BEACON_INTERVAL,

	/* keep last */
	__NL80211_STA_BSS_PARAM_AFTER_LAST,
	NL80211_STA_BSS_PARAM_MAX = __NL80211_STA_BSS_PARAM_AFTER_LAST - 1
};

/**
 * enum nl80211_sta_info - station information
 *
 * These attribute types are used with %NL80211_ATTR_STA_INFO
 * when getting information about a station.
 *
 * @__NL80211_STA_INFO_INVALID: attribute number 0 is reserved
 * @NL80211_STA_INFO_INACTIVE_TIME: time since last activity (u32, msecs)
 * @NL80211_STA_INFO_RX_BYTES: total received bytes (u32, from this station)
 * @NL80211_STA_INFO_TX_BYTES: total transmitted bytes (u32, to this station)
 * @NL80211_STA_INFO_RX_BYTES64: total received bytes (u64, from this station)
 * @NL80211_STA_INFO_TX_BYTES64: total transmitted bytes (u64, to this station)
 * @NL80211_STA_INFO_SIGNAL: signal strength of last received PPDU (u8, dBm)
 * @NL80211_STA_INFO_TX_BITRATE: current unicast tx rate, nested attribute
 * 	containing info as possible, see &enum nl80211_rate_info
 * @NL80211_STA_INFO_RX_PACKETS: total received packet (u32, from this station)
 * @NL80211_STA_INFO_TX_PACKETS: total transmitted packets (u32, to this
 *	station)
 * @NL80211_STA_INFO_TX_RETRIES: total retries (u32, to this station)
 * @NL80211_STA_INFO_TX_FAILED: total failed packets (u32, to this station)
 * @NL80211_STA_INFO_SIGNAL_AVG: signal strength average (u8, dBm)
 * @NL80211_STA_INFO_LLID: the station's mesh LLID
 * @NL80211_STA_INFO_PLID: the station's mesh PLID
 * @NL80211_STA_INFO_PLINK_STATE: peer link state for the station
 *	(see %enum nl80211_plink_state)
 * @NL80211_STA_INFO_RX_BITRATE: last unicast data frame rx rate, nested
 *	attribute, like NL80211_STA_INFO_TX_BITRATE.
 * @NL80211_STA_INFO_BSS_PARAM: current station's view of BSS, nested attribute
 *     containing info as possible, see &enum nl80211_sta_bss_param
 * @NL80211_STA_INFO_CONNECTED_TIME: time since the station is last connected
 * @NL80211_STA_INFO_STA_FLAGS: Contains a struct nl80211_sta_flag_update.
 * @NL80211_STA_INFO_BEACON_LOSS: count of times beacon loss was detected (u32)
 * @NL80211_STA_INFO_T_OFFSET: timing offset with respect to this STA (s64)
 * @NL80211_STA_INFO_LOCAL_PM: local mesh STA link-specific power mode
 * @NL80211_STA_INFO_PEER_PM: peer mesh STA link-specific power mode
 * @NL80211_STA_INFO_NONPEER_PM: neighbor mesh STA power save mode towards
 *	non-peer STA
 * @NL80211_STA_INFO_CHAIN_SIGNAL: per-chain signal strength of last PPDU
 *	Contains a nested array of signal strength attributes (u8, dBm)
 * @NL80211_STA_INFO_CHAIN_SIGNAL_AVG: per-chain signal strength average
 *	Same format as NL80211_STA_INFO_CHAIN_SIGNAL.
 * @__NL80211_STA_INFO_AFTER_LAST: internal
 * @NL80211_STA_INFO_MAX: highest possible station info attribute
 */
enum nl80211_sta_info {
	__NL80211_STA_INFO_INVALID,
	NL80211_STA_INFO_INACTIVE_TIME,
	NL80211_STA_INFO_RX_BYTES,
	NL80211_STA_INFO_TX_BYTES,
	NL80211_STA_INFO_LLID,
	NL80211_STA_INFO_PLID,
	NL80211_STA_INFO_PLINK_STATE,
	NL80211_STA_INFO_SIGNAL,
	NL80211_STA_INFO_TX_BITRATE,
	NL80211_STA_INFO_RX_PACKETS,
	NL80211_STA_INFO_TX_PACKETS,
	NL80211_STA_INFO_TX_RETRIES,
	NL80211_STA_INFO_TX_FAILED,
	NL80211_STA_INFO_SIGNAL_AVG,
	NL80211_STA_INFO_RX_BITRATE,
	NL80211_STA_INFO_BSS_PARAM,
	NL80211_STA_INFO_CONNECTED_TIME,
	NL80211_STA_INFO_STA_FLAGS,
	NL80211_STA_INFO_BEACON_LOSS,
	NL80211_STA_INFO_T_OFFSET,
	NL80211_STA_INFO_LOCAL_PM,
	NL80211_STA_INFO_PEER_PM,
	NL80211_STA_INFO_NONPEER_PM,
	NL80211_STA_INFO_RX_BYTES64,
	NL80211_STA_INFO_TX_BYTES64,
	NL80211_STA_INFO_CHAIN_SIGNAL,
	NL80211_STA_INFO_CHAIN_SIGNAL_AVG,

	/* keep last */
	__NL80211_STA_INFO_AFTER_LAST,
	NL80211_STA_INFO_MAX = __NL80211_STA_INFO_AFTER_LAST - 1
};

/**
 * enum nl80211_mpath_flags - nl80211 mesh path flags
 *
 * @NL80211_MPATH_FLAG_ACTIVE: the mesh path is active
 * @NL80211_MPATH_FLAG_RESOLVING: the mesh path discovery process is running
 * @NL80211_MPATH_FLAG_SN_VALID: the mesh path contains a valid SN
 * @NL80211_MPATH_FLAG_FIXED: the mesh path has been manually set
 * @NL80211_MPATH_FLAG_RESOLVED: the mesh path discovery process succeeded
 */
enum nl80211_mpath_flags {
	NL80211_MPATH_FLAG_ACTIVE =	1<<0,
	NL80211_MPATH_FLAG_RESOLVING =	1<<1,
	NL80211_MPATH_FLAG_SN_VALID =	1<<2,
	NL80211_MPATH_FLAG_FIXED =	1<<3,
	NL80211_MPATH_FLAG_RESOLVED =	1<<4,
};

/**
 * enum nl80211_mpath_info - mesh path information
 *
 * These attribute types are used with %NL80211_ATTR_MPATH_INFO when getting
 * information about a mesh path.
 *
 * @__NL80211_MPATH_INFO_INVALID: attribute number 0 is reserved
 * @NL80211_MPATH_INFO_FRAME_QLEN: number of queued frames for this destination
 * @NL80211_MPATH_INFO_SN: destination sequence number
 * @NL80211_MPATH_INFO_METRIC: metric (cost) of this mesh path
 * @NL80211_MPATH_INFO_EXPTIME: expiration time for the path, in msec from now
 * @NL80211_MPATH_INFO_FLAGS: mesh path flags, enumerated in
 * 	&enum nl80211_mpath_flags;
 * @NL80211_MPATH_INFO_DISCOVERY_TIMEOUT: total path discovery timeout, in msec
 * @NL80211_MPATH_INFO_DISCOVERY_RETRIES: mesh path discovery retries
 * @NL80211_MPATH_INFO_MAX: highest mesh path information attribute number
 *	currently defind
 * @__NL80211_MPATH_INFO_AFTER_LAST: internal use
 */
enum nl80211_mpath_info {
	__NL80211_MPATH_INFO_INVALID,
	NL80211_MPATH_INFO_FRAME_QLEN,
	NL80211_MPATH_INFO_SN,
	NL80211_MPATH_INFO_METRIC,
	NL80211_MPATH_INFO_EXPTIME,
	NL80211_MPATH_INFO_FLAGS,
	NL80211_MPATH_INFO_DISCOVERY_TIMEOUT,
	NL80211_MPATH_INFO_DISCOVERY_RETRIES,

	/* keep last */
	__NL80211_MPATH_INFO_AFTER_LAST,
	NL80211_MPATH_INFO_MAX = __NL80211_MPATH_INFO_AFTER_LAST - 1
};

/**
 * enum nl80211_band_attr - band attributes
 * @__NL80211_BAND_ATTR_INVALID: attribute number 0 is reserved
 * @NL80211_BAND_ATTR_FREQS: supported frequencies in this band,
 *	an array of nested frequency attributes
 * @NL80211_BAND_ATTR_RATES: supported bitrates in this band,
 *	an array of nested bitrate attributes
 * @NL80211_BAND_ATTR_HT_MCS_SET: 16-byte attribute containing the MCS set as
 *	defined in 802.11n
 * @NL80211_BAND_ATTR_HT_CAPA: HT capabilities, as in the HT information IE
 * @NL80211_BAND_ATTR_HT_AMPDU_FACTOR: A-MPDU factor, as in 11n
 * @NL80211_BAND_ATTR_HT_AMPDU_DENSITY: A-MPDU density, as in 11n
 * @NL80211_BAND_ATTR_VHT_MCS_SET: 32-byte attribute containing the MCS set as
 *	defined in 802.11ac
 * @NL80211_BAND_ATTR_VHT_CAPA: VHT capabilities, as in the HT information IE
 * @NL80211_BAND_ATTR_MAX: highest band attribute currently defined
 * @__NL80211_BAND_ATTR_AFTER_LAST: internal use
 */
enum nl80211_band_attr {
	__NL80211_BAND_ATTR_INVALID,
	NL80211_BAND_ATTR_FREQS,
	NL80211_BAND_ATTR_RATES,

	NL80211_BAND_ATTR_HT_MCS_SET,
	NL80211_BAND_ATTR_HT_CAPA,
	NL80211_BAND_ATTR_HT_AMPDU_FACTOR,
	NL80211_BAND_ATTR_HT_AMPDU_DENSITY,

	NL80211_BAND_ATTR_VHT_MCS_SET,
	NL80211_BAND_ATTR_VHT_CAPA,

	/* keep last */
	__NL80211_BAND_ATTR_AFTER_LAST,
	NL80211_BAND_ATTR_MAX = __NL80211_BAND_ATTR_AFTER_LAST - 1
};

#define NL80211_BAND_ATTR_HT_CAPA NL80211_BAND_ATTR_HT_CAPA

/**
 * enum nl80211_frequency_attr - frequency attributes
 * @__NL80211_FREQUENCY_ATTR_INVALID: attribute number 0 is reserved
 * @NL80211_FREQUENCY_ATTR_FREQ: Frequency in MHz
 * @NL80211_FREQUENCY_ATTR_DISABLED: Channel is disabled in current
 *	regulatory domain.
 * @NL80211_FREQUENCY_ATTR_NO_IR: no mechanisms that initiate radiation
 * 	are permitted on this channel, this includes sending probe
 * 	requests, or modes of operation that require beaconing.
 * @NL80211_FREQUENCY_ATTR_RADAR: Radar detection is mandatory
 *	on this channel in current regulatory domain.
 * @NL80211_FREQUENCY_ATTR_MAX_TX_POWER: Maximum transmission power in mBm
 *	(100 * dBm).
 * @NL80211_FREQUENCY_ATTR_DFS_STATE: current state for DFS
 *	(enum nl80211_dfs_state)
 * @NL80211_FREQUENCY_ATTR_DFS_TIME: time in miliseconds for how long
 *	this channel is in this DFS state.
 * @NL80211_FREQUENCY_ATTR_NO_HT40_MINUS: HT40- isn't possible with this
 *	channel as the control channel
 * @NL80211_FREQUENCY_ATTR_NO_HT40_PLUS: HT40+ isn't possible with this
 *	channel as the control channel
 * @NL80211_FREQUENCY_ATTR_NO_80MHZ: any 80 MHz channel using this channel
 *	as the primary or any of the secondary channels isn't possible,
 *	this includes 80+80 channels
 * @NL80211_FREQUENCY_ATTR_NO_160MHZ: any 160 MHz (but not 80+80) channel
 *	using this channel as the primary or any of the secondary channels
 *	isn't possible
 * @NL80211_FREQUENCY_ATTR_MAX: highest frequency attribute number
 *	currently defined
 * @__NL80211_FREQUENCY_ATTR_AFTER_LAST: internal use
 */
enum nl80211_frequency_attr {
	__NL80211_FREQUENCY_ATTR_INVALID,
	NL80211_FREQUENCY_ATTR_FREQ,
	NL80211_FREQUENCY_ATTR_DISABLED,
	NL80211_FREQUENCY_ATTR_NO_IR,
	__NL80211_FREQUENCY_ATTR_NO_IBSS,
	NL80211_FREQUENCY_ATTR_RADAR,
	NL80211_FREQUENCY_ATTR_MAX_TX_POWER,
	NL80211_FREQUENCY_ATTR_DFS_STATE,
	NL80211_FREQUENCY_ATTR_DFS_TIME,
	NL80211_FREQUENCY_ATTR_NO_HT40_MINUS,
	NL80211_FREQUENCY_ATTR_NO_HT40_PLUS,
	NL80211_FREQUENCY_ATTR_NO_80MHZ,
	NL80211_FREQUENCY_ATTR_NO_160MHZ,

	/* keep last */
	__NL80211_FREQUENCY_ATTR_AFTER_LAST,
	NL80211_FREQUENCY_ATTR_MAX = __NL80211_FREQUENCY_ATTR_AFTER_LAST - 1
};

#define NL80211_FREQUENCY_ATTR_MAX_TX_POWER NL80211_FREQUENCY_ATTR_MAX_TX_POWER
#define NL80211_FREQUENCY_ATTR_PASSIVE_SCAN	NL80211_FREQUENCY_ATTR_NO_IR
#define NL80211_FREQUENCY_ATTR_NO_IBSS		NL80211_FREQUENCY_ATTR_NO_IR
#define NL80211_FREQUENCY_ATTR_NO_IR		NL80211_FREQUENCY_ATTR_NO_IR

/**
 * enum nl80211_bitrate_attr - bitrate attributes
 * @__NL80211_BITRATE_ATTR_INVALID: attribute number 0 is reserved
 * @NL80211_BITRATE_ATTR_RATE: Bitrate in units of 100 kbps
 * @NL80211_BITRATE_ATTR_2GHZ_SHORTPREAMBLE: Short preamble supported
 *	in 2.4 GHz band.
 * @NL80211_BITRATE_ATTR_MAX: highest bitrate attribute number
 *	currently defined
 * @__NL80211_BITRATE_ATTR_AFTER_LAST: internal use
 */
enum nl80211_bitrate_attr {
	__NL80211_BITRATE_ATTR_INVALID,
	NL80211_BITRATE_ATTR_RATE,
	NL80211_BITRATE_ATTR_2GHZ_SHORTPREAMBLE,

	/* keep last */
	__NL80211_BITRATE_ATTR_AFTER_LAST,
	NL80211_BITRATE_ATTR_MAX = __NL80211_BITRATE_ATTR_AFTER_LAST - 1
};

/**
 * enum nl80211_initiator - Indicates the initiator of a reg domain request
 * @NL80211_REGDOM_SET_BY_CORE: Core queried CRDA for a dynamic world
 * 	regulatory domain.
 * @NL80211_REGDOM_SET_BY_USER: User asked the wireless core to set the
 * 	regulatory domain.
 * @NL80211_REGDOM_SET_BY_DRIVER: a wireless drivers has hinted to the
 * 	wireless core it thinks its knows the regulatory domain we should be in.
 * @NL80211_REGDOM_SET_BY_COUNTRY_IE: the wireless core has received an
 * 	802.11 country information element with regulatory information it
 * 	thinks we should consider. cfg80211 only processes the country
 *	code from the IE, and relies on the regulatory domain information
 *	structure passed by userspace (CRDA) from our wireless-regdb.
 *	If a channel is enabled but the country code indicates it should
 *	be disabled we disable the channel and re-enable it upon disassociation.
 */
enum nl80211_reg_initiator {
	NL80211_REGDOM_SET_BY_CORE,
	NL80211_REGDOM_SET_BY_USER,
	NL80211_REGDOM_SET_BY_DRIVER,
	NL80211_REGDOM_SET_BY_COUNTRY_IE,
};

/**
 * enum nl80211_reg_type - specifies the type of regulatory domain
 * @NL80211_REGDOM_TYPE_COUNTRY: the regulatory domain set is one that pertains
 *	to a specific country. When this is set you can count on the
 *	ISO / IEC 3166 alpha2 country code being valid.
 * @NL80211_REGDOM_TYPE_WORLD: the regulatory set domain is the world regulatory
 * 	domain.
 * @NL80211_REGDOM_TYPE_CUSTOM_WORLD: the regulatory domain set is a custom
 * 	driver specific world regulatory domain. These do not apply system-wide
 * 	and are only applicable to the individual devices which have requested
 * 	them to be applied.
 * @NL80211_REGDOM_TYPE_INTERSECTION: the regulatory domain set is the product
 *	of an intersection between two regulatory domains -- the previously
 *	set regulatory domain on the system and the last accepted regulatory
 *	domain request to be processed.
 */
enum nl80211_reg_type {
	NL80211_REGDOM_TYPE_COUNTRY,
	NL80211_REGDOM_TYPE_WORLD,
	NL80211_REGDOM_TYPE_CUSTOM_WORLD,
	NL80211_REGDOM_TYPE_INTERSECTION,
};

/**
 * enum nl80211_reg_rule_attr - regulatory rule attributes
 * @__NL80211_REG_RULE_ATTR_INVALID: attribute number 0 is reserved
 * @NL80211_ATTR_REG_RULE_FLAGS: a set of flags which specify additional
 * 	considerations for a given frequency range. These are the
 * 	&enum nl80211_reg_rule_flags.
 * @NL80211_ATTR_FREQ_RANGE_START: starting frequencry for the regulatory
 * 	rule in KHz. This is not a center of frequency but an actual regulatory
 * 	band edge.
 * @NL80211_ATTR_FREQ_RANGE_END: ending frequency for the regulatory rule
 * 	in KHz. This is not a center a frequency but an actual regulatory
 * 	band edge.
 * @NL80211_ATTR_FREQ_RANGE_MAX_BW: maximum allowed bandwidth for this
<<<<<<< HEAD
 *	frequency range, in KHz. If not present or 0, maximum available
 *	bandwidth should be calculated base on contiguous rules and wider
 *	channels will be allowed to cross multiple contiguous/overlapping
 *	frequency ranges.
=======
 *	frequency range, in KHz.
>>>>>>> 4e3b3bcd
 * @NL80211_ATTR_POWER_RULE_MAX_ANT_GAIN: the maximum allowed antenna gain
 * 	for a given frequency range. The value is in mBi (100 * dBi).
 * 	If you don't have one then don't send this.
 * @NL80211_ATTR_POWER_RULE_MAX_EIRP: the maximum allowed EIRP for
 * 	a given frequency range. The value is in mBm (100 * dBm).
 * @NL80211_REG_RULE_ATTR_MAX: highest regulatory rule attribute number
 *	currently defined
 * @__NL80211_REG_RULE_ATTR_AFTER_LAST: internal use
 */
enum nl80211_reg_rule_attr {
	__NL80211_REG_RULE_ATTR_INVALID,
	NL80211_ATTR_REG_RULE_FLAGS,

	NL80211_ATTR_FREQ_RANGE_START,
	NL80211_ATTR_FREQ_RANGE_END,
	NL80211_ATTR_FREQ_RANGE_MAX_BW,

	NL80211_ATTR_POWER_RULE_MAX_ANT_GAIN,
	NL80211_ATTR_POWER_RULE_MAX_EIRP,

	/* keep last */
	__NL80211_REG_RULE_ATTR_AFTER_LAST,
	NL80211_REG_RULE_ATTR_MAX = __NL80211_REG_RULE_ATTR_AFTER_LAST - 1
};

/**
 * enum nl80211_sched_scan_match_attr - scheduled scan match attributes
 * @__NL80211_SCHED_SCAN_MATCH_ATTR_INVALID: attribute number 0 is reserved
 * @NL80211_SCHED_SCAN_MATCH_ATTR_SSID: SSID to be used for matching,
 *	only report BSS with matching SSID.
 * @NL80211_SCHED_SCAN_MATCH_ATTR_RSSI: RSSI threshold (in dBm) for reporting a
 *	BSS in scan results. Filtering is turned off if not specified. Note that
 *	if this attribute is in a match set of its own, then it is treated as
 *	the default value for all matchsets with an SSID, rather than being a
 *	matchset of its own without an RSSI filter. This is due to problems with
 *	how this API was implemented in the past. Also, due to the same problem,
 *	the only way to create a matchset with only an RSSI filter (with this
 *	attribute) is if there's only a single matchset with the RSSI attribute.
 * @NL80211_SCHED_SCAN_MATCH_ATTR_MAX: highest scheduled scan filter
 *	attribute number currently defined
 * @__NL80211_SCHED_SCAN_MATCH_ATTR_AFTER_LAST: internal use
 */
enum nl80211_sched_scan_match_attr {
	__NL80211_SCHED_SCAN_MATCH_ATTR_INVALID,

	NL80211_SCHED_SCAN_MATCH_ATTR_SSID,
	NL80211_SCHED_SCAN_MATCH_ATTR_RSSI,

	/* keep last */
	__NL80211_SCHED_SCAN_MATCH_ATTR_AFTER_LAST,
	NL80211_SCHED_SCAN_MATCH_ATTR_MAX =
		__NL80211_SCHED_SCAN_MATCH_ATTR_AFTER_LAST - 1
};

/* only for backward compatibility */
#define NL80211_ATTR_SCHED_SCAN_MATCH_SSID NL80211_SCHED_SCAN_MATCH_ATTR_SSID

/**
 * enum nl80211_reg_rule_flags - regulatory rule flags
 *
 * @NL80211_RRF_NO_OFDM: OFDM modulation not allowed
 * @NL80211_RRF_NO_CCK: CCK modulation not allowed
 * @NL80211_RRF_NO_INDOOR: indoor operation not allowed
 * @NL80211_RRF_NO_OUTDOOR: outdoor operation not allowed
 * @NL80211_RRF_DFS: DFS support is required to be used
 * @NL80211_RRF_PTP_ONLY: this is only for Point To Point links
 * @NL80211_RRF_PTMP_ONLY: this is only for Point To Multi Point links
 * @NL80211_RRF_NO_IR: no mechanisms that initiate radiation are allowed,
 * 	this includes probe requests or modes of operation that require
 * 	beaconing.
 * @NL80211_RRF_AUTO_BW: maximum available bandwidth should be calculated
 *	base on contiguous rules and wider channels will be allowed to cross
 *	multiple contiguous/overlapping frequency ranges.
 */
enum nl80211_reg_rule_flags {
	NL80211_RRF_NO_OFDM		= 1<<0,
	NL80211_RRF_NO_CCK		= 1<<1,
	NL80211_RRF_NO_INDOOR		= 1<<2,
	NL80211_RRF_NO_OUTDOOR		= 1<<3,
	NL80211_RRF_DFS			= 1<<4,
	NL80211_RRF_PTP_ONLY		= 1<<5,
	NL80211_RRF_PTMP_ONLY		= 1<<6,
	NL80211_RRF_NO_IR		= 1<<7,
	__NL80211_RRF_NO_IBSS		= 1<<8,
	NL80211_RRF_AUTO_BW		= 1<<11,
};

#define NL80211_RRF_PASSIVE_SCAN	NL80211_RRF_NO_IR
#define NL80211_RRF_NO_IBSS		NL80211_RRF_NO_IR
#define NL80211_RRF_NO_IR		NL80211_RRF_NO_IR

/* For backport compatibility with older userspace */
#define NL80211_RRF_NO_IR_ALL		(NL80211_RRF_NO_IR | __NL80211_RRF_NO_IBSS)

/**
 * enum nl80211_dfs_regions - regulatory DFS regions
 *
 * @NL80211_DFS_UNSET: Country has no DFS master region specified
 * @NL80211_DFS_FCC: Country follows DFS master rules from FCC
 * @NL80211_DFS_ETSI: Country follows DFS master rules from ETSI
 * @NL80211_DFS_JP: Country follows DFS master rules from JP/MKK/Telec
 */
enum nl80211_dfs_regions {
	NL80211_DFS_UNSET	= 0,
	NL80211_DFS_FCC		= 1,
	NL80211_DFS_ETSI	= 2,
	NL80211_DFS_JP		= 3,
};

/**
 * enum nl80211_user_reg_hint_type - type of user regulatory hint
 *
 * @NL80211_USER_REG_HINT_USER: a user sent the hint. This is always
 *	assumed if the attribute is not set.
 * @NL80211_USER_REG_HINT_CELL_BASE: the hint comes from a cellular
 *	base station. Device drivers that have been tested to work
 *	properly to support this type of hint can enable these hints
 *	by setting the NL80211_FEATURE_CELL_BASE_REG_HINTS feature
 *	capability on the struct wiphy. The wireless core will
 *	ignore all cell base station hints until at least one device
 *	present has been registered with the wireless core that
 *	has listed NL80211_FEATURE_CELL_BASE_REG_HINTS as a
 *	supported feature.
 */
enum nl80211_user_reg_hint_type {
	NL80211_USER_REG_HINT_USER	= 0,
	NL80211_USER_REG_HINT_CELL_BASE = 1,
};

/**
 * enum nl80211_survey_info - survey information
 *
 * These attribute types are used with %NL80211_ATTR_SURVEY_INFO
 * when getting information about a survey.
 *
 * @__NL80211_SURVEY_INFO_INVALID: attribute number 0 is reserved
 * @NL80211_SURVEY_INFO_FREQUENCY: center frequency of channel
 * @NL80211_SURVEY_INFO_NOISE: noise level of channel (u8, dBm)
 * @NL80211_SURVEY_INFO_IN_USE: channel is currently being used
 * @NL80211_SURVEY_INFO_CHANNEL_TIME: amount of time (in ms) that the radio
 *	spent on this channel
 * @NL80211_SURVEY_INFO_CHANNEL_TIME_BUSY: amount of the time the primary
 *	channel was sensed busy (either due to activity or energy detect)
 * @NL80211_SURVEY_INFO_CHANNEL_TIME_EXT_BUSY: amount of time the extension
 *	channel was sensed busy
 * @NL80211_SURVEY_INFO_CHANNEL_TIME_RX: amount of time the radio spent
 *	receiving data
 * @NL80211_SURVEY_INFO_CHANNEL_TIME_TX: amount of time the radio spent
 *	transmitting data
 * @NL80211_SURVEY_INFO_MAX: highest survey info attribute number
 *	currently defined
 * @__NL80211_SURVEY_INFO_AFTER_LAST: internal use
 */
enum nl80211_survey_info {
	__NL80211_SURVEY_INFO_INVALID,
	NL80211_SURVEY_INFO_FREQUENCY,
	NL80211_SURVEY_INFO_NOISE,
	NL80211_SURVEY_INFO_IN_USE,
	NL80211_SURVEY_INFO_CHANNEL_TIME,
	NL80211_SURVEY_INFO_CHANNEL_TIME_BUSY,
	NL80211_SURVEY_INFO_CHANNEL_TIME_EXT_BUSY,
	NL80211_SURVEY_INFO_CHANNEL_TIME_RX,
	NL80211_SURVEY_INFO_CHANNEL_TIME_TX,

	/* keep last */
	__NL80211_SURVEY_INFO_AFTER_LAST,
	NL80211_SURVEY_INFO_MAX = __NL80211_SURVEY_INFO_AFTER_LAST - 1
};

/**
 * enum nl80211_mntr_flags - monitor configuration flags
 *
 * Monitor configuration flags.
 *
 * @__NL80211_MNTR_FLAG_INVALID: reserved
 *
 * @NL80211_MNTR_FLAG_FCSFAIL: pass frames with bad FCS
 * @NL80211_MNTR_FLAG_PLCPFAIL: pass frames with bad PLCP
 * @NL80211_MNTR_FLAG_CONTROL: pass control frames
 * @NL80211_MNTR_FLAG_OTHER_BSS: disable BSSID filtering
 * @NL80211_MNTR_FLAG_COOK_FRAMES: report frames after processing.
 *	overrides all other flags.
 * @NL80211_MNTR_FLAG_ACTIVE: use the configured MAC address
 *	and ACK incoming unicast packets.
 *
 * @__NL80211_MNTR_FLAG_AFTER_LAST: internal use
 * @NL80211_MNTR_FLAG_MAX: highest possible monitor flag
 */
enum nl80211_mntr_flags {
	__NL80211_MNTR_FLAG_INVALID,
	NL80211_MNTR_FLAG_FCSFAIL,
	NL80211_MNTR_FLAG_PLCPFAIL,
	NL80211_MNTR_FLAG_CONTROL,
	NL80211_MNTR_FLAG_OTHER_BSS,
	NL80211_MNTR_FLAG_COOK_FRAMES,
	NL80211_MNTR_FLAG_ACTIVE,

	/* keep last */
	__NL80211_MNTR_FLAG_AFTER_LAST,
	NL80211_MNTR_FLAG_MAX = __NL80211_MNTR_FLAG_AFTER_LAST - 1
};

/**
 * enum nl80211_mesh_power_mode - mesh power save modes
 *
 * @NL80211_MESH_POWER_UNKNOWN: The mesh power mode of the mesh STA is
 *	not known or has not been set yet.
 * @NL80211_MESH_POWER_ACTIVE: Active mesh power mode. The mesh STA is
 *	in Awake state all the time.
 * @NL80211_MESH_POWER_LIGHT_SLEEP: Light sleep mode. The mesh STA will
 *	alternate between Active and Doze states, but will wake up for
 *	neighbor's beacons.
 * @NL80211_MESH_POWER_DEEP_SLEEP: Deep sleep mode. The mesh STA will
 *	alternate between Active and Doze states, but may not wake up
 *	for neighbor's beacons.
 *
 * @__NL80211_MESH_POWER_AFTER_LAST - internal use
 * @NL80211_MESH_POWER_MAX - highest possible power save level
 */

enum nl80211_mesh_power_mode {
	NL80211_MESH_POWER_UNKNOWN,
	NL80211_MESH_POWER_ACTIVE,
	NL80211_MESH_POWER_LIGHT_SLEEP,
	NL80211_MESH_POWER_DEEP_SLEEP,

	__NL80211_MESH_POWER_AFTER_LAST,
	NL80211_MESH_POWER_MAX = __NL80211_MESH_POWER_AFTER_LAST - 1
};

/**
 * enum nl80211_meshconf_params - mesh configuration parameters
 *
 * Mesh configuration parameters. These can be changed while the mesh is
 * active.
 *
 * @__NL80211_MESHCONF_INVALID: internal use
 *
 * @NL80211_MESHCONF_RETRY_TIMEOUT: specifies the initial retry timeout in
 *	millisecond units, used by the Peer Link Open message
 *
 * @NL80211_MESHCONF_CONFIRM_TIMEOUT: specifies the initial confirm timeout, in
 *	millisecond units, used by the peer link management to close a peer link
 *
 * @NL80211_MESHCONF_HOLDING_TIMEOUT: specifies the holding timeout, in
 *	millisecond units
 *
 * @NL80211_MESHCONF_MAX_PEER_LINKS: maximum number of peer links allowed
 *	on this mesh interface
 *
 * @NL80211_MESHCONF_MAX_RETRIES: specifies the maximum number of peer link
 *	open retries that can be sent to establish a new peer link instance in a
 *	mesh
 *
 * @NL80211_MESHCONF_TTL: specifies the value of TTL field set at a source mesh
 *	point.
 *
 * @NL80211_MESHCONF_AUTO_OPEN_PLINKS: whether we should automatically open
 *	peer links when we detect compatible mesh peers. Disabled if
 *	@NL80211_MESH_SETUP_USERSPACE_MPM or @NL80211_MESH_SETUP_USERSPACE_AMPE are
 *	set.
 *
 * @NL80211_MESHCONF_HWMP_MAX_PREQ_RETRIES: the number of action frames
 *	containing a PREQ that an MP can send to a particular destination (path
 *	target)
 *
 * @NL80211_MESHCONF_PATH_REFRESH_TIME: how frequently to refresh mesh paths
 *	(in milliseconds)
 *
 * @NL80211_MESHCONF_MIN_DISCOVERY_TIMEOUT: minimum length of time to wait
 *	until giving up on a path discovery (in milliseconds)
 *
 * @NL80211_MESHCONF_HWMP_ACTIVE_PATH_TIMEOUT: The time (in TUs) for which mesh
 *	points receiving a PREQ shall consider the forwarding information from
 *	the root to be valid. (TU = time unit)
 *
 * @NL80211_MESHCONF_HWMP_PREQ_MIN_INTERVAL: The minimum interval of time (in
 *	TUs) during which an MP can send only one action frame containing a PREQ
 *	reference element
 *
 * @NL80211_MESHCONF_HWMP_NET_DIAM_TRVS_TIME: The interval of time (in TUs)
 *	that it takes for an HWMP information element to propagate across the
 *	mesh
 *
 * @NL80211_MESHCONF_HWMP_ROOTMODE: whether root mode is enabled or not
 *
 * @NL80211_MESHCONF_ELEMENT_TTL: specifies the value of TTL field set at a
 *	source mesh point for path selection elements.
 *
 * @NL80211_MESHCONF_HWMP_RANN_INTERVAL:  The interval of time (in TUs) between
 *	root announcements are transmitted.
 *
 * @NL80211_MESHCONF_GATE_ANNOUNCEMENTS: Advertise that this mesh station has
 *	access to a broader network beyond the MBSS.  This is done via Root
 *	Announcement frames.
 *
 * @NL80211_MESHCONF_HWMP_PERR_MIN_INTERVAL: The minimum interval of time (in
 *	TUs) during which a mesh STA can send only one Action frame containing a
 *	PERR element.
 *
 * @NL80211_MESHCONF_FORWARDING: set Mesh STA as forwarding or non-forwarding
 *	or forwarding entity (default is TRUE - forwarding entity)
 *
 * @NL80211_MESHCONF_RSSI_THRESHOLD: RSSI threshold in dBm. This specifies the
 *	threshold for average signal strength of candidate station to establish
 *	a peer link.
 *
 * @NL80211_MESHCONF_SYNC_OFFSET_MAX_NEIGHBOR: maximum number of neighbors
 *	to synchronize to for 11s default synchronization method
 *	(see 11C.12.2.2)
 *
 * @NL80211_MESHCONF_HT_OPMODE: set mesh HT protection mode.
 *
 * @NL80211_MESHCONF_ATTR_MAX: highest possible mesh configuration attribute
 *
 * @NL80211_MESHCONF_HWMP_PATH_TO_ROOT_TIMEOUT: The time (in TUs) for
 *	which mesh STAs receiving a proactive PREQ shall consider the forwarding
 *	information to the root mesh STA to be valid.
 *
 * @NL80211_MESHCONF_HWMP_ROOT_INTERVAL: The interval of time (in TUs) between
 *	proactive PREQs are transmitted.
 *
 * @NL80211_MESHCONF_HWMP_CONFIRMATION_INTERVAL: The minimum interval of time
 *	(in TUs) during which a mesh STA can send only one Action frame
 *	containing a PREQ element for root path confirmation.
 *
 * @NL80211_MESHCONF_POWER_MODE: Default mesh power mode for new peer links.
 *	type &enum nl80211_mesh_power_mode (u32)
 *
 * @NL80211_MESHCONF_AWAKE_WINDOW: awake window duration (in TUs)
 *
 * @NL80211_MESHCONF_PLINK_TIMEOUT: If no tx activity is seen from a STA we've
 *	established peering with for longer than this time (in seconds), then
 *	remove it from the STA's list of peers.  Default is 30 minutes.
 *
 * @__NL80211_MESHCONF_ATTR_AFTER_LAST: internal use
 */
enum nl80211_meshconf_params {
	__NL80211_MESHCONF_INVALID,
	NL80211_MESHCONF_RETRY_TIMEOUT,
	NL80211_MESHCONF_CONFIRM_TIMEOUT,
	NL80211_MESHCONF_HOLDING_TIMEOUT,
	NL80211_MESHCONF_MAX_PEER_LINKS,
	NL80211_MESHCONF_MAX_RETRIES,
	NL80211_MESHCONF_TTL,
	NL80211_MESHCONF_AUTO_OPEN_PLINKS,
	NL80211_MESHCONF_HWMP_MAX_PREQ_RETRIES,
	NL80211_MESHCONF_PATH_REFRESH_TIME,
	NL80211_MESHCONF_MIN_DISCOVERY_TIMEOUT,
	NL80211_MESHCONF_HWMP_ACTIVE_PATH_TIMEOUT,
	NL80211_MESHCONF_HWMP_PREQ_MIN_INTERVAL,
	NL80211_MESHCONF_HWMP_NET_DIAM_TRVS_TIME,
	NL80211_MESHCONF_HWMP_ROOTMODE,
	NL80211_MESHCONF_ELEMENT_TTL,
	NL80211_MESHCONF_HWMP_RANN_INTERVAL,
	NL80211_MESHCONF_GATE_ANNOUNCEMENTS,
	NL80211_MESHCONF_HWMP_PERR_MIN_INTERVAL,
	NL80211_MESHCONF_FORWARDING,
	NL80211_MESHCONF_RSSI_THRESHOLD,
	NL80211_MESHCONF_SYNC_OFFSET_MAX_NEIGHBOR,
	NL80211_MESHCONF_HT_OPMODE,
	NL80211_MESHCONF_HWMP_PATH_TO_ROOT_TIMEOUT,
	NL80211_MESHCONF_HWMP_ROOT_INTERVAL,
	NL80211_MESHCONF_HWMP_CONFIRMATION_INTERVAL,
	NL80211_MESHCONF_POWER_MODE,
	NL80211_MESHCONF_AWAKE_WINDOW,
	NL80211_MESHCONF_PLINK_TIMEOUT,

	/* keep last */
	__NL80211_MESHCONF_ATTR_AFTER_LAST,
	NL80211_MESHCONF_ATTR_MAX = __NL80211_MESHCONF_ATTR_AFTER_LAST - 1
};

/**
 * enum nl80211_mesh_setup_params - mesh setup parameters
 *
 * Mesh setup parameters.  These are used to start/join a mesh and cannot be
 * changed while the mesh is active.
 *
 * @__NL80211_MESH_SETUP_INVALID: Internal use
 *
 * @NL80211_MESH_SETUP_ENABLE_VENDOR_PATH_SEL: Enable this option to use a
 *	vendor specific path selection algorithm or disable it to use the
 *	default HWMP.
 *
 * @NL80211_MESH_SETUP_ENABLE_VENDOR_METRIC: Enable this option to use a
 *	vendor specific path metric or disable it to use the default Airtime
 *	metric.
 *
 * @NL80211_MESH_SETUP_IE: Information elements for this mesh, for instance, a
 *	robust security network ie, or a vendor specific information element
 *	that vendors will use to identify the path selection methods and
 *	metrics in use.
 *
 * @NL80211_MESH_SETUP_USERSPACE_AUTH: Enable this option if an authentication
 *	daemon will be authenticating mesh candidates.
 *
 * @NL80211_MESH_SETUP_USERSPACE_AMPE: Enable this option if an authentication
 *	daemon will be securing peer link frames.  AMPE is a secured version of
 *	Mesh Peering Management (MPM) and is implemented with the assistance of
 *	a userspace daemon.  When this flag is set, the kernel will send peer
 *	management frames to a userspace daemon that will implement AMPE
 *	functionality (security capabilities selection, key confirmation, and
 *	key management).  When the flag is unset (default), the kernel can
 *	autonomously complete (unsecured) mesh peering without the need of a
 *	userspace daemon.
 *
 * @NL80211_MESH_SETUP_ENABLE_VENDOR_SYNC: Enable this option to use a
 *	vendor specific synchronization method or disable it to use the default
 *	neighbor offset synchronization
 *
 * @NL80211_MESH_SETUP_USERSPACE_MPM: Enable this option if userspace will
 *	implement an MPM which handles peer allocation and state.
 *
 * @NL80211_MESH_SETUP_AUTH_PROTOCOL: Inform the kernel of the authentication
 *	method (u8, as defined in IEEE 8.4.2.100.6, e.g. 0x1 for SAE).
 *	Default is no authentication method required.
 *
 * @NL80211_MESH_SETUP_ATTR_MAX: highest possible mesh setup attribute number
 *
 * @__NL80211_MESH_SETUP_ATTR_AFTER_LAST: Internal use
 */
enum nl80211_mesh_setup_params {
	__NL80211_MESH_SETUP_INVALID,
	NL80211_MESH_SETUP_ENABLE_VENDOR_PATH_SEL,
	NL80211_MESH_SETUP_ENABLE_VENDOR_METRIC,
	NL80211_MESH_SETUP_IE,
	NL80211_MESH_SETUP_USERSPACE_AUTH,
	NL80211_MESH_SETUP_USERSPACE_AMPE,
	NL80211_MESH_SETUP_ENABLE_VENDOR_SYNC,
	NL80211_MESH_SETUP_USERSPACE_MPM,
	NL80211_MESH_SETUP_AUTH_PROTOCOL,

	/* keep last */
	__NL80211_MESH_SETUP_ATTR_AFTER_LAST,
	NL80211_MESH_SETUP_ATTR_MAX = __NL80211_MESH_SETUP_ATTR_AFTER_LAST - 1
};

/**
 * enum nl80211_txq_attr - TX queue parameter attributes
 * @__NL80211_TXQ_ATTR_INVALID: Attribute number 0 is reserved
 * @NL80211_TXQ_ATTR_AC: AC identifier (NL80211_AC_*)
 * @NL80211_TXQ_ATTR_TXOP: Maximum burst time in units of 32 usecs, 0 meaning
 *	disabled
 * @NL80211_TXQ_ATTR_CWMIN: Minimum contention window [a value of the form
 *	2^n-1 in the range 1..32767]
 * @NL80211_TXQ_ATTR_CWMAX: Maximum contention window [a value of the form
 *	2^n-1 in the range 1..32767]
 * @NL80211_TXQ_ATTR_AIFS: Arbitration interframe space [0..255]
 * @__NL80211_TXQ_ATTR_AFTER_LAST: Internal
 * @NL80211_TXQ_ATTR_MAX: Maximum TXQ attribute number
 */
enum nl80211_txq_attr {
	__NL80211_TXQ_ATTR_INVALID,
	NL80211_TXQ_ATTR_AC,
	NL80211_TXQ_ATTR_TXOP,
	NL80211_TXQ_ATTR_CWMIN,
	NL80211_TXQ_ATTR_CWMAX,
	NL80211_TXQ_ATTR_AIFS,

	/* keep last */
	__NL80211_TXQ_ATTR_AFTER_LAST,
	NL80211_TXQ_ATTR_MAX = __NL80211_TXQ_ATTR_AFTER_LAST - 1
};

enum nl80211_ac {
	NL80211_AC_VO,
	NL80211_AC_VI,
	NL80211_AC_BE,
	NL80211_AC_BK,
	NL80211_NUM_ACS
};

/* backward compat */
#define NL80211_TXQ_ATTR_QUEUE	NL80211_TXQ_ATTR_AC
#define NL80211_TXQ_Q_VO	NL80211_AC_VO
#define NL80211_TXQ_Q_VI	NL80211_AC_VI
#define NL80211_TXQ_Q_BE	NL80211_AC_BE
#define NL80211_TXQ_Q_BK	NL80211_AC_BK

/**
 * enum nl80211_channel_type - channel type
 * @NL80211_CHAN_NO_HT: 20 MHz, non-HT channel
 * @NL80211_CHAN_HT20: 20 MHz HT channel
 * @NL80211_CHAN_HT40MINUS: HT40 channel, secondary channel
 *	below the control channel
 * @NL80211_CHAN_HT40PLUS: HT40 channel, secondary channel
 *	above the control channel
 */
enum nl80211_channel_type {
	NL80211_CHAN_NO_HT,
	NL80211_CHAN_HT20,
	NL80211_CHAN_HT40MINUS,
	NL80211_CHAN_HT40PLUS
};

/**
 * enum nl80211_chan_width - channel width definitions
 *
 * These values are used with the %NL80211_ATTR_CHANNEL_WIDTH
 * attribute.
 *
 * @NL80211_CHAN_WIDTH_20_NOHT: 20 MHz, non-HT channel
 * @NL80211_CHAN_WIDTH_20: 20 MHz HT channel
 * @NL80211_CHAN_WIDTH_40: 40 MHz channel, the %NL80211_ATTR_CENTER_FREQ1
 *	attribute must be provided as well
 * @NL80211_CHAN_WIDTH_80: 80 MHz channel, the %NL80211_ATTR_CENTER_FREQ1
 *	attribute must be provided as well
 * @NL80211_CHAN_WIDTH_80P80: 80+80 MHz channel, the %NL80211_ATTR_CENTER_FREQ1
 *	and %NL80211_ATTR_CENTER_FREQ2 attributes must be provided as well
 * @NL80211_CHAN_WIDTH_160: 160 MHz channel, the %NL80211_ATTR_CENTER_FREQ1
 *	attribute must be provided as well
 * @NL80211_CHAN_WIDTH_5: 5 MHz OFDM channel
 * @NL80211_CHAN_WIDTH_10: 10 MHz OFDM channel
 */
enum nl80211_chan_width {
	NL80211_CHAN_WIDTH_20_NOHT,
	NL80211_CHAN_WIDTH_20,
	NL80211_CHAN_WIDTH_40,
	NL80211_CHAN_WIDTH_80,
	NL80211_CHAN_WIDTH_80P80,
	NL80211_CHAN_WIDTH_160,
	NL80211_CHAN_WIDTH_5,
	NL80211_CHAN_WIDTH_10,
};

/**
 * enum nl80211_bss_scan_width - control channel width for a BSS
 *
 * These values are used with the %NL80211_BSS_CHAN_WIDTH attribute.
 *
 * @NL80211_BSS_CHAN_WIDTH_20: control channel is 20 MHz wide or compatible
 * @NL80211_BSS_CHAN_WIDTH_10: control channel is 10 MHz wide
 * @NL80211_BSS_CHAN_WIDTH_5: control channel is 5 MHz wide
 */
enum nl80211_bss_scan_width {
	NL80211_BSS_CHAN_WIDTH_20,
	NL80211_BSS_CHAN_WIDTH_10,
	NL80211_BSS_CHAN_WIDTH_5,
};

/**
 * enum nl80211_bss - netlink attributes for a BSS
 *
 * @__NL80211_BSS_INVALID: invalid
 * @NL80211_BSS_BSSID: BSSID of the BSS (6 octets)
 * @NL80211_BSS_FREQUENCY: frequency in MHz (u32)
 * @NL80211_BSS_TSF: TSF of the received probe response/beacon (u64)
 * @NL80211_BSS_BEACON_INTERVAL: beacon interval of the (I)BSS (u16)
 * @NL80211_BSS_CAPABILITY: capability field (CPU order, u16)
 * @NL80211_BSS_INFORMATION_ELEMENTS: binary attribute containing the
 *	raw information elements from the probe response/beacon (bin);
 *	if the %NL80211_BSS_BEACON_IES attribute is present, the IEs here are
 *	from a Probe Response frame; otherwise they are from a Beacon frame.
 *	However, if the driver does not indicate the source of the IEs, these
 *	IEs may be from either frame subtype.
 * @NL80211_BSS_SIGNAL_MBM: signal strength of probe response/beacon
 *	in mBm (100 * dBm) (s32)
 * @NL80211_BSS_SIGNAL_UNSPEC: signal strength of the probe response/beacon
 *	in unspecified units, scaled to 0..100 (u8)
 * @NL80211_BSS_STATUS: status, if this BSS is "used"
 * @NL80211_BSS_SEEN_MS_AGO: age of this BSS entry in ms
 * @NL80211_BSS_BEACON_IES: binary attribute containing the raw information
 *	elements from a Beacon frame (bin); not present if no Beacon frame has
 *	yet been received
 * @NL80211_BSS_CHAN_WIDTH: channel width of the control channel
 *	(u32, enum nl80211_bss_scan_width)
 * @__NL80211_BSS_AFTER_LAST: internal
 * @NL80211_BSS_MAX: highest BSS attribute
 */
enum nl80211_bss {
	__NL80211_BSS_INVALID,
	NL80211_BSS_BSSID,
	NL80211_BSS_FREQUENCY,
	NL80211_BSS_TSF,
	NL80211_BSS_BEACON_INTERVAL,
	NL80211_BSS_CAPABILITY,
	NL80211_BSS_INFORMATION_ELEMENTS,
	NL80211_BSS_SIGNAL_MBM,
	NL80211_BSS_SIGNAL_UNSPEC,
	NL80211_BSS_STATUS,
	NL80211_BSS_SEEN_MS_AGO,
	NL80211_BSS_BEACON_IES,
	NL80211_BSS_CHAN_WIDTH,

	/* keep last */
	__NL80211_BSS_AFTER_LAST,
	NL80211_BSS_MAX = __NL80211_BSS_AFTER_LAST - 1
};

/**
 * enum nl80211_bss_status - BSS "status"
 * @NL80211_BSS_STATUS_AUTHENTICATED: Authenticated with this BSS.
 * @NL80211_BSS_STATUS_ASSOCIATED: Associated with this BSS.
 * @NL80211_BSS_STATUS_IBSS_JOINED: Joined to this IBSS.
 *
 * The BSS status is a BSS attribute in scan dumps, which
 * indicates the status the interface has wrt. this BSS.
 */
enum nl80211_bss_status {
	NL80211_BSS_STATUS_AUTHENTICATED,
	NL80211_BSS_STATUS_ASSOCIATED,
	NL80211_BSS_STATUS_IBSS_JOINED,
};

/**
 * enum nl80211_auth_type - AuthenticationType
 *
 * @NL80211_AUTHTYPE_OPEN_SYSTEM: Open System authentication
 * @NL80211_AUTHTYPE_SHARED_KEY: Shared Key authentication (WEP only)
 * @NL80211_AUTHTYPE_FT: Fast BSS Transition (IEEE 802.11r)
 * @NL80211_AUTHTYPE_NETWORK_EAP: Network EAP (some Cisco APs and mainly LEAP)
 * @NL80211_AUTHTYPE_SAE: Simultaneous authentication of equals
 * @__NL80211_AUTHTYPE_NUM: internal
 * @NL80211_AUTHTYPE_MAX: maximum valid auth algorithm
 * @NL80211_AUTHTYPE_AUTOMATIC: determine automatically (if necessary by
 *	trying multiple times); this is invalid in netlink -- leave out
 *	the attribute for this on CONNECT commands.
 */
enum nl80211_auth_type {
	NL80211_AUTHTYPE_OPEN_SYSTEM,
	NL80211_AUTHTYPE_SHARED_KEY,
	NL80211_AUTHTYPE_FT,
	NL80211_AUTHTYPE_NETWORK_EAP,
	NL80211_AUTHTYPE_SAE,

	/* keep last */
	__NL80211_AUTHTYPE_NUM,
	NL80211_AUTHTYPE_MAX = __NL80211_AUTHTYPE_NUM - 1,
	NL80211_AUTHTYPE_AUTOMATIC
};

/**
 * enum nl80211_key_type - Key Type
 * @NL80211_KEYTYPE_GROUP: Group (broadcast/multicast) key
 * @NL80211_KEYTYPE_PAIRWISE: Pairwise (unicast/individual) key
 * @NL80211_KEYTYPE_PEERKEY: PeerKey (DLS)
 * @NUM_NL80211_KEYTYPES: number of defined key types
 */
enum nl80211_key_type {
	NL80211_KEYTYPE_GROUP,
	NL80211_KEYTYPE_PAIRWISE,
	NL80211_KEYTYPE_PEERKEY,

	NUM_NL80211_KEYTYPES
};

/**
 * enum nl80211_mfp - Management frame protection state
 * @NL80211_MFP_NO: Management frame protection not used
 * @NL80211_MFP_REQUIRED: Management frame protection required
 */
enum nl80211_mfp {
	NL80211_MFP_NO,
	NL80211_MFP_REQUIRED,
};

enum nl80211_wpa_versions {
	NL80211_WPA_VERSION_1 = 1 << 0,
	NL80211_WPA_VERSION_2 = 1 << 1,
};

/**
 * enum nl80211_key_default_types - key default types
 * @__NL80211_KEY_DEFAULT_TYPE_INVALID: invalid
 * @NL80211_KEY_DEFAULT_TYPE_UNICAST: key should be used as default
 *	unicast key
 * @NL80211_KEY_DEFAULT_TYPE_MULTICAST: key should be used as default
 *	multicast key
 * @NUM_NL80211_KEY_DEFAULT_TYPES: number of default types
 */
enum nl80211_key_default_types {
	__NL80211_KEY_DEFAULT_TYPE_INVALID,
	NL80211_KEY_DEFAULT_TYPE_UNICAST,
	NL80211_KEY_DEFAULT_TYPE_MULTICAST,

	NUM_NL80211_KEY_DEFAULT_TYPES
};

/**
 * enum nl80211_key_attributes - key attributes
 * @__NL80211_KEY_INVALID: invalid
 * @NL80211_KEY_DATA: (temporal) key data; for TKIP this consists of
 *	16 bytes encryption key followed by 8 bytes each for TX and RX MIC
 *	keys
 * @NL80211_KEY_IDX: key ID (u8, 0-3)
 * @NL80211_KEY_CIPHER: key cipher suite (u32, as defined by IEEE 802.11
 *	section 7.3.2.25.1, e.g. 0x000FAC04)
 * @NL80211_KEY_SEQ: transmit key sequence number (IV/PN) for TKIP and
 *	CCMP keys, each six bytes in little endian
 * @NL80211_KEY_DEFAULT: flag indicating default key
 * @NL80211_KEY_DEFAULT_MGMT: flag indicating default management key
 * @NL80211_KEY_TYPE: the key type from enum nl80211_key_type, if not
 *	specified the default depends on whether a MAC address was
 *	given with the command using the key or not (u32)
 * @NL80211_KEY_DEFAULT_TYPES: A nested attribute containing flags
 *	attributes, specifying what a key should be set as default as.
 *	See &enum nl80211_key_default_types.
 * @__NL80211_KEY_AFTER_LAST: internal
 * @NL80211_KEY_MAX: highest key attribute
 */
enum nl80211_key_attributes {
	__NL80211_KEY_INVALID,
	NL80211_KEY_DATA,
	NL80211_KEY_IDX,
	NL80211_KEY_CIPHER,
	NL80211_KEY_SEQ,
	NL80211_KEY_DEFAULT,
	NL80211_KEY_DEFAULT_MGMT,
	NL80211_KEY_TYPE,
	NL80211_KEY_DEFAULT_TYPES,

	/* keep last */
	__NL80211_KEY_AFTER_LAST,
	NL80211_KEY_MAX = __NL80211_KEY_AFTER_LAST - 1
};

/**
 * enum nl80211_tx_rate_attributes - TX rate set attributes
 * @__NL80211_TXRATE_INVALID: invalid
 * @NL80211_TXRATE_LEGACY: Legacy (non-MCS) rates allowed for TX rate selection
 *	in an array of rates as defined in IEEE 802.11 7.3.2.2 (u8 values with
 *	1 = 500 kbps) but without the IE length restriction (at most
 *	%NL80211_MAX_SUPP_RATES in a single array).
 * @NL80211_TXRATE_HT: HT (MCS) rates allowed for TX rate selection
 *	in an array of MCS numbers.
 * @NL80211_TXRATE_VHT: VHT rates allowed for TX rate selection,
 *	see &struct nl80211_txrate_vht
 * @NL80211_TXRATE_GI: configure GI, see &enum nl80211_txrate_gi
 * @__NL80211_TXRATE_AFTER_LAST: internal
 * @NL80211_TXRATE_MAX: highest TX rate attribute
 */
enum nl80211_tx_rate_attributes {
	__NL80211_TXRATE_INVALID,
	NL80211_TXRATE_LEGACY,
	NL80211_TXRATE_HT,
	NL80211_TXRATE_VHT,
	NL80211_TXRATE_GI,

	/* keep last */
	__NL80211_TXRATE_AFTER_LAST,
	NL80211_TXRATE_MAX = __NL80211_TXRATE_AFTER_LAST - 1
};

#define NL80211_TXRATE_MCS NL80211_TXRATE_HT
#define NL80211_VHT_NSS_MAX		8

/**
 * struct nl80211_txrate_vht - VHT MCS/NSS txrate bitmap
 * @mcs: MCS bitmap table for each NSS (array index 0 for 1 stream, etc.)
 */
struct nl80211_txrate_vht {
	__u16 mcs[NL80211_VHT_NSS_MAX];
};

enum nl80211_txrate_gi {
	NL80211_TXRATE_DEFAULT_GI,
	NL80211_TXRATE_FORCE_SGI,
	NL80211_TXRATE_FORCE_LGI,
};

/**
 * enum nl80211_band - Frequency band
 * @NL80211_BAND_2GHZ: 2.4 GHz ISM band
 * @NL80211_BAND_5GHZ: around 5 GHz band (4.9 - 5.7 GHz)
 * @NL80211_BAND_60GHZ: around 60 GHz band (58.32 - 64.80 GHz)
 */
enum nl80211_band {
	NL80211_BAND_2GHZ,
	NL80211_BAND_5GHZ,
	NL80211_BAND_60GHZ,
};

/**
 * enum nl80211_ps_state - powersave state
 * @NL80211_PS_DISABLED: powersave is disabled
 * @NL80211_PS_ENABLED: powersave is enabled
 */
enum nl80211_ps_state {
	NL80211_PS_DISABLED,
	NL80211_PS_ENABLED,
};

/**
 * enum nl80211_attr_cqm - connection quality monitor attributes
 * @__NL80211_ATTR_CQM_INVALID: invalid
 * @NL80211_ATTR_CQM_RSSI_THOLD: RSSI threshold in dBm. This value specifies
 *	the threshold for the RSSI level at which an event will be sent. Zero
 *	to disable.
 * @NL80211_ATTR_CQM_RSSI_HYST: RSSI hysteresis in dBm. This value specifies
 *	the minimum amount the RSSI level must change after an event before a
 *	new event may be issued (to reduce effects of RSSI oscillation).
 * @NL80211_ATTR_CQM_RSSI_THRESHOLD_EVENT: RSSI threshold event
 * @NL80211_ATTR_CQM_PKT_LOSS_EVENT: a u32 value indicating that this many
 *	consecutive packets were not acknowledged by the peer
 * @NL80211_ATTR_CQM_TXE_RATE: TX error rate in %. Minimum % of TX failures
 *	during the given %NL80211_ATTR_CQM_TXE_INTVL before an
 *	%NL80211_CMD_NOTIFY_CQM with reported %NL80211_ATTR_CQM_TXE_RATE and
 *	%NL80211_ATTR_CQM_TXE_PKTS is generated.
 * @NL80211_ATTR_CQM_TXE_PKTS: number of attempted packets in a given
 *	%NL80211_ATTR_CQM_TXE_INTVL before %NL80211_ATTR_CQM_TXE_RATE is
 *	checked.
 * @NL80211_ATTR_CQM_TXE_INTVL: interval in seconds. Specifies the periodic
 *	interval in which %NL80211_ATTR_CQM_TXE_PKTS and
 *	%NL80211_ATTR_CQM_TXE_RATE must be satisfied before generating an
 *	%NL80211_CMD_NOTIFY_CQM. Set to 0 to turn off TX error reporting.
 * @__NL80211_ATTR_CQM_AFTER_LAST: internal
 * @NL80211_ATTR_CQM_MAX: highest key attribute
 */
enum nl80211_attr_cqm {
	__NL80211_ATTR_CQM_INVALID,
	NL80211_ATTR_CQM_RSSI_THOLD,
	NL80211_ATTR_CQM_RSSI_HYST,
	NL80211_ATTR_CQM_RSSI_THRESHOLD_EVENT,
	NL80211_ATTR_CQM_PKT_LOSS_EVENT,
	NL80211_ATTR_CQM_TXE_RATE,
	NL80211_ATTR_CQM_TXE_PKTS,
	NL80211_ATTR_CQM_TXE_INTVL,

	/* keep last */
	__NL80211_ATTR_CQM_AFTER_LAST,
	NL80211_ATTR_CQM_MAX = __NL80211_ATTR_CQM_AFTER_LAST - 1
};

/**
 * enum nl80211_cqm_rssi_threshold_event - RSSI threshold event
 * @NL80211_CQM_RSSI_THRESHOLD_EVENT_LOW: The RSSI level is lower than the
 *      configured threshold
 * @NL80211_CQM_RSSI_THRESHOLD_EVENT_HIGH: The RSSI is higher than the
 *      configured threshold
 * @NL80211_CQM_RSSI_BEACON_LOSS_EVENT: The device experienced beacon loss.
 *	(Note that deauth/disassoc will still follow if the AP is not
 *	available. This event might get used as roaming event, etc.)
 */
enum nl80211_cqm_rssi_threshold_event {
	NL80211_CQM_RSSI_THRESHOLD_EVENT_LOW,
	NL80211_CQM_RSSI_THRESHOLD_EVENT_HIGH,
	NL80211_CQM_RSSI_BEACON_LOSS_EVENT,
};


/**
 * enum nl80211_tx_power_setting - TX power adjustment
 * @NL80211_TX_POWER_AUTOMATIC: automatically determine transmit power
 * @NL80211_TX_POWER_LIMITED: limit TX power by the mBm parameter
 * @NL80211_TX_POWER_FIXED: fix TX power to the mBm parameter
 */
enum nl80211_tx_power_setting {
	NL80211_TX_POWER_AUTOMATIC,
	NL80211_TX_POWER_LIMITED,
	NL80211_TX_POWER_FIXED,
};

/**
 * enum nl80211_packet_pattern_attr - packet pattern attribute
 * @__NL80211_PKTPAT_INVALID: invalid number for nested attribute
 * @NL80211_PKTPAT_PATTERN: the pattern, values where the mask has
 *	a zero bit are ignored
 * @NL80211_PKTPAT_MASK: pattern mask, must be long enough to have
 *	a bit for each byte in the pattern. The lowest-order bit corresponds
 *	to the first byte of the pattern, but the bytes of the pattern are
 *	in a little-endian-like format, i.e. the 9th byte of the pattern
 *	corresponds to the lowest-order bit in the second byte of the mask.
 *	For example: The match 00:xx:00:00:xx:00:00:00:00:xx:xx:xx (where
 *	xx indicates "don't care") would be represented by a pattern of
 *	twelve zero bytes, and a mask of "0xed,0x01".
 *	Note that the pattern matching is done as though frames were not
 *	802.11 frames but 802.3 frames, i.e. the frame is fully unpacked
 *	first (including SNAP header unpacking) and then matched.
 * @NL80211_PKTPAT_OFFSET: packet offset, pattern is matched after
 *	these fixed number of bytes of received packet
 * @NUM_NL80211_PKTPAT: number of attributes
 * @MAX_NL80211_PKTPAT: max attribute number
 */
enum nl80211_packet_pattern_attr {
	__NL80211_PKTPAT_INVALID,
	NL80211_PKTPAT_MASK,
	NL80211_PKTPAT_PATTERN,
	NL80211_PKTPAT_OFFSET,

	NUM_NL80211_PKTPAT,
	MAX_NL80211_PKTPAT = NUM_NL80211_PKTPAT - 1,
};

/**
 * struct nl80211_pattern_support - packet pattern support information
 * @max_patterns: maximum number of patterns supported
 * @min_pattern_len: minimum length of each pattern
 * @max_pattern_len: maximum length of each pattern
 * @max_pkt_offset: maximum Rx packet offset
 *
 * This struct is carried in %NL80211_WOWLAN_TRIG_PKT_PATTERN when
 * that is part of %NL80211_ATTR_WOWLAN_TRIGGERS_SUPPORTED or in
 * %NL80211_ATTR_COALESCE_RULE_PKT_PATTERN when that is part of
 * %NL80211_ATTR_COALESCE_RULE in the capability information given
 * by the kernel to userspace.
 */
struct nl80211_pattern_support {
	__u32 max_patterns;
	__u32 min_pattern_len;
	__u32 max_pattern_len;
	__u32 max_pkt_offset;
} __attribute__((packed));

/* only for backward compatibility */
#define __NL80211_WOWLAN_PKTPAT_INVALID __NL80211_PKTPAT_INVALID
#define NL80211_WOWLAN_PKTPAT_MASK NL80211_PKTPAT_MASK
#define NL80211_WOWLAN_PKTPAT_PATTERN NL80211_PKTPAT_PATTERN
#define NL80211_WOWLAN_PKTPAT_OFFSET NL80211_PKTPAT_OFFSET
#define NUM_NL80211_WOWLAN_PKTPAT NUM_NL80211_PKTPAT
#define MAX_NL80211_WOWLAN_PKTPAT MAX_NL80211_PKTPAT
#define nl80211_wowlan_pattern_support nl80211_pattern_support

/**
 * enum nl80211_wowlan_triggers - WoWLAN trigger definitions
 * @__NL80211_WOWLAN_TRIG_INVALID: invalid number for nested attributes
 * @NL80211_WOWLAN_TRIG_ANY: wake up on any activity, do not really put
 *	the chip into a special state -- works best with chips that have
 *	support for low-power operation already (flag)
 * @NL80211_WOWLAN_TRIG_DISCONNECT: wake up on disconnect, the way disconnect
 *	is detected is implementation-specific (flag)
 * @NL80211_WOWLAN_TRIG_MAGIC_PKT: wake up on magic packet (6x 0xff, followed
 *	by 16 repetitions of MAC addr, anywhere in payload) (flag)
 * @NL80211_WOWLAN_TRIG_PKT_PATTERN: wake up on the specified packet patterns
 *	which are passed in an array of nested attributes, each nested attribute
 *	defining a with attributes from &struct nl80211_wowlan_trig_pkt_pattern.
 *	Each pattern defines a wakeup packet. Packet offset is associated with
 *	each pattern which is used while matching the pattern. The matching is
 *	done on the MSDU, i.e. as though the packet was an 802.3 packet, so the
 *	pattern matching is done after the packet is converted to the MSDU.
 *
 *	In %NL80211_ATTR_WOWLAN_TRIGGERS_SUPPORTED, it is a binary attribute
 *	carrying a &struct nl80211_pattern_support.
 *
 *	When reporting wakeup. it is a u32 attribute containing the 0-based
 *	index of the pattern that caused the wakeup, in the patterns passed
 *	to the kernel when configuring.
 * @NL80211_WOWLAN_TRIG_GTK_REKEY_SUPPORTED: Not a real trigger, and cannot be
 *	used when setting, used only to indicate that GTK rekeying is supported
 *	by the device (flag)
 * @NL80211_WOWLAN_TRIG_GTK_REKEY_FAILURE: wake up on GTK rekey failure (if
 *	done by the device) (flag)
 * @NL80211_WOWLAN_TRIG_EAP_IDENT_REQUEST: wake up on EAP Identity Request
 *	packet (flag)
 * @NL80211_WOWLAN_TRIG_4WAY_HANDSHAKE: wake up on 4-way handshake (flag)
 * @NL80211_WOWLAN_TRIG_RFKILL_RELEASE: wake up when rfkill is released
 *	(on devices that have rfkill in the device) (flag)
 * @NL80211_WOWLAN_TRIG_WAKEUP_PKT_80211: For wakeup reporting only, contains
 *	the 802.11 packet that caused the wakeup, e.g. a deauth frame. The frame
 *	may be truncated, the @NL80211_WOWLAN_TRIG_WAKEUP_PKT_80211_LEN
 *	attribute contains the original length.
 * @NL80211_WOWLAN_TRIG_WAKEUP_PKT_80211_LEN: Original length of the 802.11
 *	packet, may be bigger than the @NL80211_WOWLAN_TRIG_WAKEUP_PKT_80211
 *	attribute if the packet was truncated somewhere.
 * @NL80211_WOWLAN_TRIG_WAKEUP_PKT_8023: For wakeup reporting only, contains the
 *	802.11 packet that caused the wakeup, e.g. a magic packet. The frame may
 *	be truncated, the @NL80211_WOWLAN_TRIG_WAKEUP_PKT_8023_LEN attribute
 *	contains the original length.
 * @NL80211_WOWLAN_TRIG_WAKEUP_PKT_8023_LEN: Original length of the 802.3
 *	packet, may be bigger than the @NL80211_WOWLAN_TRIG_WAKEUP_PKT_8023
 *	attribute if the packet was truncated somewhere.
 * @NL80211_WOWLAN_TRIG_TCP_CONNECTION: TCP connection wake, see DOC section
 *	"TCP connection wakeup" for more details. This is a nested attribute
 *	containing the exact information for establishing and keeping alive
 *	the TCP connection.
 * @NL80211_WOWLAN_TRIG_TCP_WAKEUP_MATCH: For wakeup reporting only, the
 *	wakeup packet was received on the TCP connection
 * @NL80211_WOWLAN_TRIG_WAKEUP_TCP_CONNLOST: For wakeup reporting only, the
 *	TCP connection was lost or failed to be established
 * @NL80211_WOWLAN_TRIG_WAKEUP_TCP_NOMORETOKENS: For wakeup reporting only,
 *	the TCP connection ran out of tokens to use for data to send to the
 *	service
 * @NUM_NL80211_WOWLAN_TRIG: number of wake on wireless triggers
 * @MAX_NL80211_WOWLAN_TRIG: highest wowlan trigger attribute number
 *
 * These nested attributes are used to configure the wakeup triggers and
 * to report the wakeup reason(s).
 */
enum nl80211_wowlan_triggers {
	__NL80211_WOWLAN_TRIG_INVALID,
	NL80211_WOWLAN_TRIG_ANY,
	NL80211_WOWLAN_TRIG_DISCONNECT,
	NL80211_WOWLAN_TRIG_MAGIC_PKT,
	NL80211_WOWLAN_TRIG_PKT_PATTERN,
	NL80211_WOWLAN_TRIG_GTK_REKEY_SUPPORTED,
	NL80211_WOWLAN_TRIG_GTK_REKEY_FAILURE,
	NL80211_WOWLAN_TRIG_EAP_IDENT_REQUEST,
	NL80211_WOWLAN_TRIG_4WAY_HANDSHAKE,
	NL80211_WOWLAN_TRIG_RFKILL_RELEASE,
	NL80211_WOWLAN_TRIG_WAKEUP_PKT_80211,
	NL80211_WOWLAN_TRIG_WAKEUP_PKT_80211_LEN,
	NL80211_WOWLAN_TRIG_WAKEUP_PKT_8023,
	NL80211_WOWLAN_TRIG_WAKEUP_PKT_8023_LEN,
	NL80211_WOWLAN_TRIG_TCP_CONNECTION,
	NL80211_WOWLAN_TRIG_WAKEUP_TCP_MATCH,
	NL80211_WOWLAN_TRIG_WAKEUP_TCP_CONNLOST,
	NL80211_WOWLAN_TRIG_WAKEUP_TCP_NOMORETOKENS,

	/* keep last */
	NUM_NL80211_WOWLAN_TRIG,
	MAX_NL80211_WOWLAN_TRIG = NUM_NL80211_WOWLAN_TRIG - 1
};

/**
 * DOC: TCP connection wakeup
 *
 * Some devices can establish a TCP connection in order to be woken up by a
 * packet coming in from outside their network segment, or behind NAT. If
 * configured, the device will establish a TCP connection to the given
 * service, and periodically send data to that service. The first data
 * packet is usually transmitted after SYN/ACK, also ACKing the SYN/ACK.
 * The data packets can optionally include a (little endian) sequence
 * number (in the TCP payload!) that is generated by the device, and, also
 * optionally, a token from a list of tokens. This serves as a keep-alive
 * with the service, and for NATed connections, etc.
 *
 * During this keep-alive period, the server doesn't send any data to the
 * client. When receiving data, it is compared against the wakeup pattern
 * (and mask) and if it matches, the host is woken up. Similarly, if the
 * connection breaks or cannot be established to start with, the host is
 * also woken up.
 *
 * Developer's note: ARP offload is required for this, otherwise TCP
 * response packets might not go through correctly.
 */

/**
 * struct nl80211_wowlan_tcp_data_seq - WoWLAN TCP data sequence
 * @start: starting value
 * @offset: offset of sequence number in packet
 * @len: length of the sequence value to write, 1 through 4
 *
 * Note: don't confuse with the TCP sequence number(s), this is for the
 * keepalive packet payload. The actual value is written into the packet
 * in little endian.
 */
struct nl80211_wowlan_tcp_data_seq {
	__u32 start, offset, len;
};

/**
 * struct nl80211_wowlan_tcp_data_token - WoWLAN TCP data token config
 * @offset: offset of token in packet
 * @len: length of each token
 * @token_stream: stream of data to be used for the tokens, the length must
 *	be a multiple of @len for this to make sense
 */
struct nl80211_wowlan_tcp_data_token {
	__u32 offset, len;
	__u8 token_stream[];
};

/**
 * struct nl80211_wowlan_tcp_data_token_feature - data token features
 * @min_len: minimum token length
 * @max_len: maximum token length
 * @bufsize: total available token buffer size (max size of @token_stream)
 */
struct nl80211_wowlan_tcp_data_token_feature {
	__u32 min_len, max_len, bufsize;
};

/**
 * enum nl80211_wowlan_tcp_attrs - WoWLAN TCP connection parameters
 * @__NL80211_WOWLAN_TCP_INVALID: invalid number for nested attributes
 * @NL80211_WOWLAN_TCP_SRC_IPV4: source IPv4 address (in network byte order)
 * @NL80211_WOWLAN_TCP_DST_IPV4: destination IPv4 address
 *	(in network byte order)
 * @NL80211_WOWLAN_TCP_DST_MAC: destination MAC address, this is given because
 *	route lookup when configured might be invalid by the time we suspend,
 *	and doing a route lookup when suspending is no longer possible as it
 *	might require ARP querying.
 * @NL80211_WOWLAN_TCP_SRC_PORT: source port (u16); optional, if not given a
 *	socket and port will be allocated
 * @NL80211_WOWLAN_TCP_DST_PORT: destination port (u16)
 * @NL80211_WOWLAN_TCP_DATA_PAYLOAD: data packet payload, at least one byte.
 *	For feature advertising, a u32 attribute holding the maximum length
 *	of the data payload.
 * @NL80211_WOWLAN_TCP_DATA_PAYLOAD_SEQ: data packet sequence configuration
 *	(if desired), a &struct nl80211_wowlan_tcp_data_seq. For feature
 *	advertising it is just a flag
 * @NL80211_WOWLAN_TCP_DATA_PAYLOAD_TOKEN: data packet token configuration,
 *	see &struct nl80211_wowlan_tcp_data_token and for advertising see
 *	&struct nl80211_wowlan_tcp_data_token_feature.
 * @NL80211_WOWLAN_TCP_DATA_INTERVAL: data interval in seconds, maximum
 *	interval in feature advertising (u32)
 * @NL80211_WOWLAN_TCP_WAKE_PAYLOAD: wake packet payload, for advertising a
 *	u32 attribute holding the maximum length
 * @NL80211_WOWLAN_TCP_WAKE_MASK: Wake packet payload mask, not used for
 *	feature advertising. The mask works like @NL80211_PKTPAT_MASK
 *	but on the TCP payload only.
 * @NUM_NL80211_WOWLAN_TCP: number of TCP attributes
 * @MAX_NL80211_WOWLAN_TCP: highest attribute number
 */
enum nl80211_wowlan_tcp_attrs {
	__NL80211_WOWLAN_TCP_INVALID,
	NL80211_WOWLAN_TCP_SRC_IPV4,
	NL80211_WOWLAN_TCP_DST_IPV4,
	NL80211_WOWLAN_TCP_DST_MAC,
	NL80211_WOWLAN_TCP_SRC_PORT,
	NL80211_WOWLAN_TCP_DST_PORT,
	NL80211_WOWLAN_TCP_DATA_PAYLOAD,
	NL80211_WOWLAN_TCP_DATA_PAYLOAD_SEQ,
	NL80211_WOWLAN_TCP_DATA_PAYLOAD_TOKEN,
	NL80211_WOWLAN_TCP_DATA_INTERVAL,
	NL80211_WOWLAN_TCP_WAKE_PAYLOAD,
	NL80211_WOWLAN_TCP_WAKE_MASK,

	/* keep last */
	NUM_NL80211_WOWLAN_TCP,
	MAX_NL80211_WOWLAN_TCP = NUM_NL80211_WOWLAN_TCP - 1
};

/**
 * struct nl80211_coalesce_rule_support - coalesce rule support information
 * @max_rules: maximum number of rules supported
 * @pat: packet pattern support information
 * @max_delay: maximum supported coalescing delay in msecs
 *
 * This struct is carried in %NL80211_ATTR_COALESCE_RULE in the
 * capability information given by the kernel to userspace.
 */
struct nl80211_coalesce_rule_support {
	__u32 max_rules;
	struct nl80211_pattern_support pat;
	__u32 max_delay;
} __attribute__((packed));

/**
 * enum nl80211_attr_coalesce_rule - coalesce rule attribute
 * @__NL80211_COALESCE_RULE_INVALID: invalid number for nested attribute
 * @NL80211_ATTR_COALESCE_RULE_DELAY: delay in msecs used for packet coalescing
 * @NL80211_ATTR_COALESCE_RULE_CONDITION: condition for packet coalescence,
 *	see &enum nl80211_coalesce_condition.
 * @NL80211_ATTR_COALESCE_RULE_PKT_PATTERN: packet offset, pattern is matched
 *	after these fixed number of bytes of received packet
 * @NUM_NL80211_ATTR_COALESCE_RULE: number of attributes
 * @NL80211_ATTR_COALESCE_RULE_MAX: max attribute number
 */
enum nl80211_attr_coalesce_rule {
	__NL80211_COALESCE_RULE_INVALID,
	NL80211_ATTR_COALESCE_RULE_DELAY,
	NL80211_ATTR_COALESCE_RULE_CONDITION,
	NL80211_ATTR_COALESCE_RULE_PKT_PATTERN,

	/* keep last */
	NUM_NL80211_ATTR_COALESCE_RULE,
	NL80211_ATTR_COALESCE_RULE_MAX = NUM_NL80211_ATTR_COALESCE_RULE - 1
};

/**
 * enum nl80211_coalesce_condition - coalesce rule conditions
 * @NL80211_COALESCE_CONDITION_MATCH: coalaesce Rx packets when patterns
 *	in a rule are matched.
 * @NL80211_COALESCE_CONDITION_NO_MATCH: coalesce Rx packets when patterns
 *	in a rule are not matched.
 */
enum nl80211_coalesce_condition {
	NL80211_COALESCE_CONDITION_MATCH,
	NL80211_COALESCE_CONDITION_NO_MATCH
};

/**
 * enum nl80211_iface_limit_attrs - limit attributes
 * @NL80211_IFACE_LIMIT_UNSPEC: (reserved)
 * @NL80211_IFACE_LIMIT_MAX: maximum number of interfaces that
 *	can be chosen from this set of interface types (u32)
 * @NL80211_IFACE_LIMIT_TYPES: nested attribute containing a
 *	flag attribute for each interface type in this set
 * @NUM_NL80211_IFACE_LIMIT: number of attributes
 * @MAX_NL80211_IFACE_LIMIT: highest attribute number
 */
enum nl80211_iface_limit_attrs {
	NL80211_IFACE_LIMIT_UNSPEC,
	NL80211_IFACE_LIMIT_MAX,
	NL80211_IFACE_LIMIT_TYPES,

	/* keep last */
	NUM_NL80211_IFACE_LIMIT,
	MAX_NL80211_IFACE_LIMIT = NUM_NL80211_IFACE_LIMIT - 1
};

/**
 * enum nl80211_if_combination_attrs -- interface combination attributes
 *
 * @NL80211_IFACE_COMB_UNSPEC: (reserved)
 * @NL80211_IFACE_COMB_LIMITS: Nested attributes containing the limits
 *	for given interface types, see &enum nl80211_iface_limit_attrs.
 * @NL80211_IFACE_COMB_MAXNUM: u32 attribute giving the total number of
 *	interfaces that can be created in this group. This number doesn't
 *	apply to interfaces purely managed in software, which are listed
 *	in a separate attribute %NL80211_ATTR_INTERFACES_SOFTWARE.
 * @NL80211_IFACE_COMB_STA_AP_BI_MATCH: flag attribute specifying that
 *	beacon intervals within this group must be all the same even for
 *	infrastructure and AP/GO combinations, i.e. the GO(s) must adopt
 *	the infrastructure network's beacon interval.
 * @NL80211_IFACE_COMB_NUM_CHANNELS: u32 attribute specifying how many
 *	different channels may be used within this group.
 * @NL80211_IFACE_COMB_RADAR_DETECT_WIDTHS: u32 attribute containing the bitmap
 *	of supported channel widths for radar detection.
 * @NUM_NL80211_IFACE_COMB: number of attributes
 * @MAX_NL80211_IFACE_COMB: highest attribute number
 *
 * Examples:
 *	limits = [ #{STA} <= 1, #{AP} <= 1 ], matching BI, channels = 1, max = 2
 *	=> allows an AP and a STA that must match BIs
 *
 *	numbers = [ #{AP, P2P-GO} <= 8 ], channels = 1, max = 8
 *	=> allows 8 of AP/GO
 *
 *	numbers = [ #{STA} <= 2 ], channels = 2, max = 2
 *	=> allows two STAs on different channels
 *
 *	numbers = [ #{STA} <= 1, #{P2P-client,P2P-GO} <= 3 ], max = 4
 *	=> allows a STA plus three P2P interfaces
 *
 * The list of these four possiblities could completely be contained
 * within the %NL80211_ATTR_INTERFACE_COMBINATIONS attribute to indicate
 * that any of these groups must match.
 *
 * "Combinations" of just a single interface will not be listed here,
 * a single interface of any valid interface type is assumed to always
 * be possible by itself. This means that implicitly, for each valid
 * interface type, the following group always exists:
 *	numbers = [ #{<type>} <= 1 ], channels = 1, max = 1
 */
enum nl80211_if_combination_attrs {
	NL80211_IFACE_COMB_UNSPEC,
	NL80211_IFACE_COMB_LIMITS,
	NL80211_IFACE_COMB_MAXNUM,
	NL80211_IFACE_COMB_STA_AP_BI_MATCH,
	NL80211_IFACE_COMB_NUM_CHANNELS,
	NL80211_IFACE_COMB_RADAR_DETECT_WIDTHS,

	/* keep last */
	NUM_NL80211_IFACE_COMB,
	MAX_NL80211_IFACE_COMB = NUM_NL80211_IFACE_COMB - 1
};


/**
 * enum nl80211_plink_state - state of a mesh peer link finite state machine
 *
 * @NL80211_PLINK_LISTEN: initial state, considered the implicit
 *	state of non existant mesh peer links
 * @NL80211_PLINK_OPN_SNT: mesh plink open frame has been sent to
 *	this mesh peer
 * @NL80211_PLINK_OPN_RCVD: mesh plink open frame has been received
 *	from this mesh peer
 * @NL80211_PLINK_CNF_RCVD: mesh plink confirm frame has been
 *	received from this mesh peer
 * @NL80211_PLINK_ESTAB: mesh peer link is established
 * @NL80211_PLINK_HOLDING: mesh peer link is being closed or cancelled
 * @NL80211_PLINK_BLOCKED: all frames transmitted from this mesh
 *	plink are discarded
 * @NUM_NL80211_PLINK_STATES: number of peer link states
 * @MAX_NL80211_PLINK_STATES: highest numerical value of plink states
 */
enum nl80211_plink_state {
	NL80211_PLINK_LISTEN,
	NL80211_PLINK_OPN_SNT,
	NL80211_PLINK_OPN_RCVD,
	NL80211_PLINK_CNF_RCVD,
	NL80211_PLINK_ESTAB,
	NL80211_PLINK_HOLDING,
	NL80211_PLINK_BLOCKED,

	/* keep last */
	NUM_NL80211_PLINK_STATES,
	MAX_NL80211_PLINK_STATES = NUM_NL80211_PLINK_STATES - 1
};

/**
 * enum nl80211_plink_action - actions to perform in mesh peers
 *
 * @NL80211_PLINK_ACTION_NO_ACTION: perform no action
 * @NL80211_PLINK_ACTION_OPEN: start mesh peer link establishment
 * @NL80211_PLINK_ACTION_BLOCK: block traffic from this mesh peer
 * @NUM_NL80211_PLINK_ACTIONS: number of possible actions
 */
enum plink_actions {
	NL80211_PLINK_ACTION_NO_ACTION,
	NL80211_PLINK_ACTION_OPEN,
	NL80211_PLINK_ACTION_BLOCK,

	NUM_NL80211_PLINK_ACTIONS,
};


#define NL80211_KCK_LEN			16
#define NL80211_KEK_LEN			16
#define NL80211_REPLAY_CTR_LEN		8

/**
 * enum nl80211_rekey_data - attributes for GTK rekey offload
 * @__NL80211_REKEY_DATA_INVALID: invalid number for nested attributes
 * @NL80211_REKEY_DATA_KEK: key encryption key (binary)
 * @NL80211_REKEY_DATA_KCK: key confirmation key (binary)
 * @NL80211_REKEY_DATA_REPLAY_CTR: replay counter (binary)
 * @NUM_NL80211_REKEY_DATA: number of rekey attributes (internal)
 * @MAX_NL80211_REKEY_DATA: highest rekey attribute (internal)
 */
enum nl80211_rekey_data {
	__NL80211_REKEY_DATA_INVALID,
	NL80211_REKEY_DATA_KEK,
	NL80211_REKEY_DATA_KCK,
	NL80211_REKEY_DATA_REPLAY_CTR,

	/* keep last */
	NUM_NL80211_REKEY_DATA,
	MAX_NL80211_REKEY_DATA = NUM_NL80211_REKEY_DATA - 1
};

/**
 * enum nl80211_hidden_ssid - values for %NL80211_ATTR_HIDDEN_SSID
 * @NL80211_HIDDEN_SSID_NOT_IN_USE: do not hide SSID (i.e., broadcast it in
 *	Beacon frames)
 * @NL80211_HIDDEN_SSID_ZERO_LEN: hide SSID by using zero-length SSID element
 *	in Beacon frames
 * @NL80211_HIDDEN_SSID_ZERO_CONTENTS: hide SSID by using correct length of SSID
 *	element in Beacon frames but zero out each byte in the SSID
 */
enum nl80211_hidden_ssid {
	NL80211_HIDDEN_SSID_NOT_IN_USE,
	NL80211_HIDDEN_SSID_ZERO_LEN,
	NL80211_HIDDEN_SSID_ZERO_CONTENTS
};

/**
 * enum nl80211_sta_wme_attr - station WME attributes
 * @__NL80211_STA_WME_INVALID: invalid number for nested attribute
 * @NL80211_STA_WME_UAPSD_QUEUES: bitmap of uapsd queues. the format
 *	is the same as the AC bitmap in the QoS info field.
 * @NL80211_STA_WME_MAX_SP: max service period. the format is the same
 *	as the MAX_SP field in the QoS info field (but already shifted down).
 * @__NL80211_STA_WME_AFTER_LAST: internal
 * @NL80211_STA_WME_MAX: highest station WME attribute
 */
enum nl80211_sta_wme_attr {
	__NL80211_STA_WME_INVALID,
	NL80211_STA_WME_UAPSD_QUEUES,
	NL80211_STA_WME_MAX_SP,

	/* keep last */
	__NL80211_STA_WME_AFTER_LAST,
	NL80211_STA_WME_MAX = __NL80211_STA_WME_AFTER_LAST - 1
};

/**
 * enum nl80211_pmksa_candidate_attr - attributes for PMKSA caching candidates
 * @__NL80211_PMKSA_CANDIDATE_INVALID: invalid number for nested attributes
 * @NL80211_PMKSA_CANDIDATE_INDEX: candidate index (u32; the smaller, the higher
 *	priority)
 * @NL80211_PMKSA_CANDIDATE_BSSID: candidate BSSID (6 octets)
 * @NL80211_PMKSA_CANDIDATE_PREAUTH: RSN pre-authentication supported (flag)
 * @NUM_NL80211_PMKSA_CANDIDATE: number of PMKSA caching candidate attributes
 *	(internal)
 * @MAX_NL80211_PMKSA_CANDIDATE: highest PMKSA caching candidate attribute
 *	(internal)
 */
enum nl80211_pmksa_candidate_attr {
	__NL80211_PMKSA_CANDIDATE_INVALID,
	NL80211_PMKSA_CANDIDATE_INDEX,
	NL80211_PMKSA_CANDIDATE_BSSID,
	NL80211_PMKSA_CANDIDATE_PREAUTH,

	/* keep last */
	NUM_NL80211_PMKSA_CANDIDATE,
	MAX_NL80211_PMKSA_CANDIDATE = NUM_NL80211_PMKSA_CANDIDATE - 1
};

/**
 * enum nl80211_tdls_operation - values for %NL80211_ATTR_TDLS_OPERATION
 * @NL80211_TDLS_DISCOVERY_REQ: Send a TDLS discovery request
 * @NL80211_TDLS_SETUP: Setup TDLS link
 * @NL80211_TDLS_TEARDOWN: Teardown a TDLS link which is already established
 * @NL80211_TDLS_ENABLE_LINK: Enable TDLS link
 * @NL80211_TDLS_DISABLE_LINK: Disable TDLS link
 */
enum nl80211_tdls_operation {
	NL80211_TDLS_DISCOVERY_REQ,
	NL80211_TDLS_SETUP,
	NL80211_TDLS_TEARDOWN,
	NL80211_TDLS_ENABLE_LINK,
	NL80211_TDLS_DISABLE_LINK,
};

/*
 * enum nl80211_ap_sme_features - device-integrated AP features
 * Reserved for future use, no bits are defined in
 * NL80211_ATTR_DEVICE_AP_SME yet.
enum nl80211_ap_sme_features {
};
 */

/**
 * enum nl80211_feature_flags - device/driver features
 * @NL80211_FEATURE_SK_TX_STATUS: This driver supports reflecting back
 *	TX status to the socket error queue when requested with the
 *	socket option.
 * @NL80211_FEATURE_HT_IBSS: This driver supports IBSS with HT datarates.
 * @NL80211_FEATURE_INACTIVITY_TIMER: This driver takes care of freeing up
 *	the connected inactive stations in AP mode.
 * @NL80211_FEATURE_CELL_BASE_REG_HINTS: This driver has been tested
 *	to work properly to suppport receiving regulatory hints from
 *	cellular base stations.
 * @NL80211_FEATURE_SAE: This driver supports simultaneous authentication of
 *	equals (SAE) with user space SME (NL80211_CMD_AUTHENTICATE) in station
 *	mode
 * @NL80211_FEATURE_LOW_PRIORITY_SCAN: This driver supports low priority scan
 * @NL80211_FEATURE_SCAN_FLUSH: Scan flush is supported
 * @NL80211_FEATURE_AP_SCAN: Support scanning using an AP vif
 * @NL80211_FEATURE_VIF_TXPOWER: The driver supports per-vif TX power setting
 * @NL80211_FEATURE_NEED_OBSS_SCAN: The driver expects userspace to perform
 *	OBSS scans and generate 20/40 BSS coex reports. This flag is used only
 *	for drivers implementing the CONNECT API, for AUTH/ASSOC it is implied.
 * @NL80211_FEATURE_P2P_GO_CTWIN: P2P GO implementation supports CT Window
 *	setting
 * @NL80211_FEATURE_P2P_GO_OPPPS: P2P GO implementation supports opportunistic
 *	powersave
 * @NL80211_FEATURE_FULL_AP_CLIENT_STATE: The driver supports full state
 *	transitions for AP clients. Without this flag (and if the driver
 *	doesn't have the AP SME in the device) the driver supports adding
 *	stations only when they're associated and adds them in associated
 *	state (to later be transitioned into authorized), with this flag
 *	they should be added before even sending the authentication reply
 *	and then transitioned into authenticated, associated and authorized
 *	states using station flags.
 *	Note that even for drivers that support this, the default is to add
 *	stations in authenticated/associated state, so to add unauthenticated
 *	stations the authenticated/associated bits have to be set in the mask.
 * @NL80211_FEATURE_ADVERTISE_CHAN_LIMITS: cfg80211 advertises channel limits
 *	(HT40, VHT 80/160 MHz) if this flag is set
 * @NL80211_FEATURE_USERSPACE_MPM: This driver supports a userspace Mesh
 *	Peering Management entity which may be implemented by registering for
 *	beacons or NL80211_CMD_NEW_PEER_CANDIDATE events. The mesh beacon is
 *	still generated by the driver.
 * @NL80211_FEATURE_ACTIVE_MONITOR: This driver supports an active monitor
 *	interface. An active monitor interface behaves like a normal monitor
 *	interface, but gets added to the driver. It ensures that incoming
 *	unicast packets directed at the configured interface address get ACKed.
 */
enum nl80211_feature_flags {
	NL80211_FEATURE_SK_TX_STATUS			= 1 << 0,
	NL80211_FEATURE_HT_IBSS				= 1 << 1,
	NL80211_FEATURE_INACTIVITY_TIMER		= 1 << 2,
	NL80211_FEATURE_CELL_BASE_REG_HINTS		= 1 << 3,
	/* bit 4 is reserved - don't use */
	NL80211_FEATURE_SAE				= 1 << 5,
	NL80211_FEATURE_LOW_PRIORITY_SCAN		= 1 << 6,
	NL80211_FEATURE_SCAN_FLUSH			= 1 << 7,
	NL80211_FEATURE_AP_SCAN				= 1 << 8,
	NL80211_FEATURE_VIF_TXPOWER			= 1 << 9,
	NL80211_FEATURE_NEED_OBSS_SCAN			= 1 << 10,
	NL80211_FEATURE_P2P_GO_CTWIN			= 1 << 11,
	NL80211_FEATURE_P2P_GO_OPPPS			= 1 << 12,
	/* bit 13 is reserved */
	NL80211_FEATURE_ADVERTISE_CHAN_LIMITS		= 1 << 14,
	NL80211_FEATURE_FULL_AP_CLIENT_STATE		= 1 << 15,
	NL80211_FEATURE_USERSPACE_MPM			= 1 << 16,
	NL80211_FEATURE_ACTIVE_MONITOR			= 1 << 17,
};

/**
 * enum nl80211_probe_resp_offload_support_attr - optional supported
 *	protocols for probe-response offloading by the driver/FW.
 *	To be used with the %NL80211_ATTR_PROBE_RESP_OFFLOAD attribute.
 *	Each enum value represents a bit in the bitmap of supported
 *	protocols. Typically a subset of probe-requests belonging to a
 *	supported protocol will be excluded from offload and uploaded
 *	to the host.
 *
 * @NL80211_PROBE_RESP_OFFLOAD_SUPPORT_WPS: Support for WPS ver. 1
 * @NL80211_PROBE_RESP_OFFLOAD_SUPPORT_WPS2: Support for WPS ver. 2
 * @NL80211_PROBE_RESP_OFFLOAD_SUPPORT_P2P: Support for P2P
 * @NL80211_PROBE_RESP_OFFLOAD_SUPPORT_80211U: Support for 802.11u
 */
enum nl80211_probe_resp_offload_support_attr {
	NL80211_PROBE_RESP_OFFLOAD_SUPPORT_WPS =	1<<0,
	NL80211_PROBE_RESP_OFFLOAD_SUPPORT_WPS2 =	1<<1,
	NL80211_PROBE_RESP_OFFLOAD_SUPPORT_P2P =	1<<2,
	NL80211_PROBE_RESP_OFFLOAD_SUPPORT_80211U =	1<<3,
};

/**
 * enum nl80211_connect_failed_reason - connection request failed reasons
 * @NL80211_CONN_FAIL_MAX_CLIENTS: Maximum number of clients that can be
 *	handled by the AP is reached.
 * @NL80211_CONN_FAIL_BLOCKED_CLIENT: Connection request is rejected due to ACL.
 */
enum nl80211_connect_failed_reason {
	NL80211_CONN_FAIL_MAX_CLIENTS,
	NL80211_CONN_FAIL_BLOCKED_CLIENT,
};

/**
 * enum nl80211_scan_flags -  scan request control flags
 *
 * Scan request control flags are used to control the handling
 * of NL80211_CMD_TRIGGER_SCAN and NL80211_CMD_START_SCHED_SCAN
 * requests.
 *
 * @NL80211_SCAN_FLAG_LOW_PRIORITY: scan request has low priority
 * @NL80211_SCAN_FLAG_FLUSH: flush cache before scanning
 * @NL80211_SCAN_FLAG_AP: force a scan even if the interface is configured
 *	as AP and the beaconing has already been configured. This attribute is
 *	dangerous because will destroy stations performance as a lot of frames
 *	will be lost while scanning off-channel, therefore it must be used only
 *	when really needed
 */
enum nl80211_scan_flags {
	NL80211_SCAN_FLAG_LOW_PRIORITY			= 1<<0,
	NL80211_SCAN_FLAG_FLUSH				= 1<<1,
	NL80211_SCAN_FLAG_AP				= 1<<2,
};

/**
 * enum nl80211_acl_policy - access control policy
 *
 * Access control policy is applied on a MAC list set by
 * %NL80211_CMD_START_AP and %NL80211_CMD_SET_MAC_ACL, to
 * be used with %NL80211_ATTR_ACL_POLICY.
 *
 * @NL80211_ACL_POLICY_ACCEPT_UNLESS_LISTED: Deny stations which are
 *	listed in ACL, i.e. allow all the stations which are not listed
 *	in ACL to authenticate.
 * @NL80211_ACL_POLICY_DENY_UNLESS_LISTED: Allow the stations which are listed
 *	in ACL, i.e. deny all the stations which are not listed in ACL.
 */
enum nl80211_acl_policy {
	NL80211_ACL_POLICY_ACCEPT_UNLESS_LISTED,
	NL80211_ACL_POLICY_DENY_UNLESS_LISTED,
};

/**
 * enum nl80211_radar_event - type of radar event for DFS operation
 *
 * Type of event to be used with NL80211_ATTR_RADAR_EVENT to inform userspace
 * about detected radars or success of the channel available check (CAC)
 *
 * @NL80211_RADAR_DETECTED: A radar pattern has been detected. The channel is
 *	now unusable.
 * @NL80211_RADAR_CAC_FINISHED: Channel Availability Check has been finished,
 *	the channel is now available.
 * @NL80211_RADAR_CAC_ABORTED: Channel Availability Check has been aborted, no
 *	change to the channel status.
 * @NL80211_RADAR_NOP_FINISHED: The Non-Occupancy Period for this channel is
 *	over, channel becomes usable.
 */
enum nl80211_radar_event {
	NL80211_RADAR_DETECTED,
	NL80211_RADAR_CAC_FINISHED,
	NL80211_RADAR_CAC_ABORTED,
	NL80211_RADAR_NOP_FINISHED,
};

/**
 * enum nl80211_dfs_state - DFS states for channels
 *
 * Channel states used by the DFS code.
 *
 * @NL80211_DFS_USABLE: The channel can be used, but channel availability
 *	check (CAC) must be performed before using it for AP or IBSS.
 * @NL80211_DFS_UNAVAILABLE: A radar has been detected on this channel, it
 *	is therefore marked as not available.
 * @NL80211_DFS_AVAILABLE: The channel has been CAC checked and is available.
 */
enum nl80211_dfs_state {
	NL80211_DFS_USABLE,
	NL80211_DFS_UNAVAILABLE,
	NL80211_DFS_AVAILABLE,
};

/**
 * enum enum nl80211_protocol_features - nl80211 protocol features
 * @NL80211_PROTOCOL_FEATURE_SPLIT_WIPHY_DUMP: nl80211 supports splitting
 *	wiphy dumps (if requested by the application with the attribute
 *	%NL80211_ATTR_SPLIT_WIPHY_DUMP. Also supported is filtering the
 *	wiphy dump by %NL80211_ATTR_WIPHY, %NL80211_ATTR_IFINDEX or
 *	%NL80211_ATTR_WDEV.
 */
enum nl80211_protocol_features {
	NL80211_PROTOCOL_FEATURE_SPLIT_WIPHY_DUMP =	1 << 0,
};

/**
 * enum nl80211_crit_proto_id - nl80211 critical protocol identifiers
 *
 * @NL80211_CRIT_PROTO_UNSPEC: protocol unspecified.
 * @NL80211_CRIT_PROTO_DHCP: BOOTP or DHCPv6 protocol.
 * @NL80211_CRIT_PROTO_EAPOL: EAPOL protocol.
 * @NL80211_CRIT_PROTO_APIPA: APIPA protocol.
 * @NUM_NL80211_CRIT_PROTO: must be kept last.
 */
enum nl80211_crit_proto_id {
	NL80211_CRIT_PROTO_UNSPEC,
	NL80211_CRIT_PROTO_DHCP,
	NL80211_CRIT_PROTO_EAPOL,
	NL80211_CRIT_PROTO_APIPA,
	/* add other protocols before this one */
	NUM_NL80211_CRIT_PROTO
};

/* maximum duration for critical protocol measures */
#define NL80211_CRIT_PROTO_MAX_DURATION		5000 /* msec */

/**
 * enum nl80211_rxmgmt_flags - flags for received management frame.
 *
 * Used by cfg80211_rx_mgmt()
 *
 * @NL80211_RXMGMT_FLAG_ANSWERED: frame was answered by device/driver.
 */
enum nl80211_rxmgmt_flags {
	NL80211_RXMGMT_FLAG_ANSWERED = 1 << 0,
};

/*
 * If this flag is unset, the lower 24 bits are an OUI, if set
 * a Linux nl80211 vendor ID is used (no such IDs are allocated
 * yet, so that's not valid so far)
 */
#define NL80211_VENDOR_ID_IS_LINUX	0x80000000

/**
 * struct nl80211_vendor_cmd_info - vendor command data
 * @vendor_id: If the %NL80211_VENDOR_ID_IS_LINUX flag is clear, then the
 *	value is a 24-bit OUI; if it is set then a separately allocated ID
 *	may be used, but no such IDs are allocated yet. New IDs should be
 *	added to this file when needed.
 * @subcmd: sub-command ID for the command
 */
struct nl80211_vendor_cmd_info {
	__u32 vendor_id;
	__u32 subcmd;
};

/**
 * enum nl80211_tdls_peer_capability - TDLS peer flags.
 *
 * Used by tdls_mgmt() to determine which conditional elements need
 * to be added to TDLS Setup frames.
 *
 * @NL80211_TDLS_PEER_HT: TDLS peer is HT capable.
 * @NL80211_TDLS_PEER_VHT: TDLS peer is VHT capable.
 * @NL80211_TDLS_PEER_WMM: TDLS peer is WMM capable.
 */
enum nl80211_tdls_peer_capability {
	NL80211_TDLS_PEER_HT = 1<<0,
	NL80211_TDLS_PEER_VHT = 1<<1,
	NL80211_TDLS_PEER_WMM = 1<<2,
};

#endif /* __LINUX_NL80211_H */<|MERGE_RESOLUTION|>--- conflicted
+++ resolved
@@ -1576,12 +1576,9 @@
  *	advertise values that cannot always be met. In such cases, an attempt
  *	to add a new station entry with @NL80211_CMD_NEW_STATION may fail.
  *
-<<<<<<< HEAD
-=======
  * @NL80211_ATTR_TDLS_PEER_CAPABILITY: flags for TDLS peer capabilities, u32.
  *	As specified in the &enum nl80211_tdls_peer_capability.
  *
->>>>>>> 4e3b3bcd
  * @NL80211_ATTR_MAX: highest attribute number currently defined
  * @__NL80211_ATTR_AFTER_LAST: internal use
  */
@@ -1915,11 +1912,8 @@
 
 	NL80211_ATTR_MAX_AP_ASSOC_STA,
 
-<<<<<<< HEAD
-=======
 	NL80211_ATTR_TDLS_PEER_CAPABILITY,
 
->>>>>>> 4e3b3bcd
 	/* add attributes here, update the policy in nl80211.c */
 
 	__NL80211_ATTR_AFTER_LAST,
@@ -2449,14 +2443,7 @@
  * 	in KHz. This is not a center a frequency but an actual regulatory
  * 	band edge.
  * @NL80211_ATTR_FREQ_RANGE_MAX_BW: maximum allowed bandwidth for this
-<<<<<<< HEAD
- *	frequency range, in KHz. If not present or 0, maximum available
- *	bandwidth should be calculated base on contiguous rules and wider
- *	channels will be allowed to cross multiple contiguous/overlapping
- *	frequency ranges.
-=======
  *	frequency range, in KHz.
->>>>>>> 4e3b3bcd
  * @NL80211_ATTR_POWER_RULE_MAX_ANT_GAIN: the maximum allowed antenna gain
  * 	for a given frequency range. The value is in mBi (100 * dBi).
  * 	If you don't have one then don't send this.
