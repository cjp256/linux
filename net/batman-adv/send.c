--- conflicted
+++ resolved
@@ -244,10 +244,7 @@
 void schedule_own_packet(struct hard_iface *hard_iface)
 {
 	struct bat_priv *bat_priv = netdev_priv(hard_iface->soft_iface);
-<<<<<<< HEAD
-=======
 	struct hard_iface *primary_if;
->>>>>>> d762f438
 	unsigned long send_time;
 	struct batman_packet *batman_packet;
 	int vis_server;
@@ -269,15 +266,9 @@
 	if (hard_iface->if_status == IF_TO_BE_ACTIVATED)
 		hard_iface->if_status = IF_ACTIVE;
 
-<<<<<<< HEAD
-	/* if local hna has changed and interface is a primary interface */
-	if ((atomic_read(&bat_priv->hna_local_changed)) &&
-	    (hard_iface == bat_priv->primary_if))
-=======
 	/* if local tt has changed and interface is a primary interface */
 	if ((atomic_read(&bat_priv->tt_local_changed)) &&
 	    (hard_iface == primary_if))
->>>>>>> d762f438
 		rebuild_batman_packet(bat_priv, hard_iface);
 
 	/**
@@ -295,11 +286,7 @@
 	else
 		batman_packet->flags &= ~VIS_SERVER;
 
-<<<<<<< HEAD
-	if ((hard_iface == bat_priv->primary_if) &&
-=======
 	if ((hard_iface == primary_if) &&
->>>>>>> d762f438
 	    (atomic_read(&bat_priv->gw_mode) == GW_MODE_SERVER))
 		batman_packet->gw_flags =
 				(uint8_t)atomic_read(&bat_priv->gw_bandwidth);
@@ -314,22 +301,15 @@
 			       hard_iface->packet_buff,
 			       hard_iface->packet_len,
 			       hard_iface, 1, send_time);
-<<<<<<< HEAD
-=======
 
 	if (primary_if)
 		hardif_free_ref(primary_if);
->>>>>>> d762f438
 }
 
 void schedule_forward_packet(struct orig_node *orig_node,
 			     struct ethhdr *ethhdr,
 			     struct batman_packet *batman_packet,
-<<<<<<< HEAD
-			     uint8_t directlink, int hna_buff_len,
-=======
 			     uint8_t directlink, int tt_buff_len,
->>>>>>> d762f438
 			     struct hard_iface *if_incoming)
 {
 	struct bat_priv *bat_priv = netdev_priv(if_incoming->soft_iface);
@@ -355,13 +335,8 @@
 	if (router && router->tq_avg != 0) {
 
 		/* rebroadcast ogm of best ranking neighbor as is */
-<<<<<<< HEAD
-		if (!compare_eth(orig_node->router->addr, ethhdr->h_source)) {
-			batman_packet->tq = orig_node->router->tq_avg;
-=======
 		if (!compare_eth(router->addr, ethhdr->h_source)) {
 			batman_packet->tq = router->tq_avg;
->>>>>>> d762f438
 
 			if (router->last_ttl)
 				batman_packet->ttl = router->last_ttl - 1;
