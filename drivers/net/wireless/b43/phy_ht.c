/*

  Broadcom B43 wireless driver
  IEEE 802.11n HT-PHY support

  Copyright (c) 2011 Rafał Miłecki <zajec5@gmail.com>

  This program is free software; you can redistribute it and/or modify
  it under the terms of the GNU General Public License as published by
  the Free Software Foundation; either version 2 of the License, or
  (at your option) any later version.

  This program is distributed in the hope that it will be useful,
  but WITHOUT ANY WARRANTY; without even the implied warranty of
  MERCHANTABILITY or FITNESS FOR A PARTICULAR PURPOSE.  See the
  GNU General Public License for more details.

  You should have received a copy of the GNU General Public License
  along with this program; see the file COPYING.  If not, write to
  the Free Software Foundation, Inc., 51 Franklin Steet, Fifth Floor,
  Boston, MA 02110-1301, USA.

*/

#include <linux/slab.h>

#include "b43.h"
#include "phy_ht.h"
#include "tables_phy_ht.h"
#include "radio_2059.h"
#include "main.h"

/* Force values to keep compatibility with wl */
enum ht_rssi_type {
	HT_RSSI_W1 = 0,
	HT_RSSI_W2 = 1,
	HT_RSSI_NB = 2,
	HT_RSSI_IQ = 3,
	HT_RSSI_TSSI_2G = 4,
	HT_RSSI_TSSI_5G = 5,
	HT_RSSI_TBD = 6,
};

/**************************************************
 * Radio 2059.
 **************************************************/

static void b43_radio_2059_channel_setup(struct b43_wldev *dev,
			const struct b43_phy_ht_channeltab_e_radio2059 *e)
{
	static const u16 routing[] = { R2059_C1, R2059_C2, R2059_C3, };
	u16 r;
	int core;

	b43_radio_write(dev, 0x16, e->radio_syn16);
	b43_radio_write(dev, 0x17, e->radio_syn17);
	b43_radio_write(dev, 0x22, e->radio_syn22);
	b43_radio_write(dev, 0x25, e->radio_syn25);
	b43_radio_write(dev, 0x27, e->radio_syn27);
	b43_radio_write(dev, 0x28, e->radio_syn28);
	b43_radio_write(dev, 0x29, e->radio_syn29);
	b43_radio_write(dev, 0x2c, e->radio_syn2c);
	b43_radio_write(dev, 0x2d, e->radio_syn2d);
	b43_radio_write(dev, 0x37, e->radio_syn37);
	b43_radio_write(dev, 0x41, e->radio_syn41);
	b43_radio_write(dev, 0x43, e->radio_syn43);
	b43_radio_write(dev, 0x47, e->radio_syn47);

	for (core = 0; core < 3; core++) {
		r = routing[core];
		b43_radio_write(dev, r | 0x4a, e->radio_rxtx4a);
		b43_radio_write(dev, r | 0x58, e->radio_rxtx58);
		b43_radio_write(dev, r | 0x5a, e->radio_rxtx5a);
		b43_radio_write(dev, r | 0x6a, e->radio_rxtx6a);
		b43_radio_write(dev, r | 0x6d, e->radio_rxtx6d);
		b43_radio_write(dev, r | 0x6e, e->radio_rxtx6e);
		b43_radio_write(dev, r | 0x92, e->radio_rxtx92);
		b43_radio_write(dev, r | 0x98, e->radio_rxtx98);
	}

	udelay(50);

	/* Calibration */
	b43_radio_mask(dev, 0x2b, ~0x1);
	b43_radio_mask(dev, 0x2e, ~0x4);
	b43_radio_set(dev, 0x2e, 0x4);
	b43_radio_set(dev, 0x2b, 0x1);

	udelay(300);
}

static void b43_radio_2059_init(struct b43_wldev *dev)
{
	const u16 routing[] = { R2059_C1, R2059_C2, R2059_C3 };
	const u16 radio_values[3][2] = {
		{ 0x61, 0xE9 }, { 0x69, 0xD5 }, { 0x73, 0x99 },
	};
	u16 i, j;

	b43_radio_write(dev, R2059_ALL | 0x51, 0x0070);
	b43_radio_write(dev, R2059_ALL | 0x5a, 0x0003);

	for (i = 0; i < ARRAY_SIZE(routing); i++)
		b43_radio_set(dev, routing[i] | 0x146, 0x3);

	b43_radio_set(dev, 0x2e, 0x0078);
	b43_radio_set(dev, 0xc0, 0x0080);
	msleep(2);
	b43_radio_mask(dev, 0x2e, ~0x0078);
	b43_radio_mask(dev, 0xc0, ~0x0080);

	if (1) { /* FIXME */
		b43_radio_set(dev, R2059_C3 | 0x4, 0x1);
		udelay(10);
		b43_radio_set(dev, R2059_C3 | 0x0BF, 0x1);
		b43_radio_maskset(dev, R2059_C3 | 0x19B, 0x3, 0x2);

		b43_radio_set(dev, R2059_C3 | 0x4, 0x2);
		udelay(100);
		b43_radio_mask(dev, R2059_C3 | 0x4, ~0x2);

		for (i = 0; i < 10000; i++) {
			if (b43_radio_read(dev, R2059_C3 | 0x145) & 1) {
				i = 0;
				break;
			}
			udelay(100);
		}
		if (i)
			b43err(dev->wl, "radio 0x945 timeout\n");

		b43_radio_mask(dev, R2059_C3 | 0x4, ~0x1);
		b43_radio_set(dev, 0xa, 0x60);

		for (i = 0; i < 3; i++) {
			b43_radio_write(dev, 0x17F, radio_values[i][0]);
			b43_radio_write(dev, 0x13D, 0x6E);
			b43_radio_write(dev, 0x13E, radio_values[i][1]);
			b43_radio_write(dev, 0x13C, 0x55);

			for (j = 0; j < 10000; j++) {
				if (b43_radio_read(dev, 0x140) & 2) {
					j = 0;
					break;
				}
				udelay(500);
			}
			if (j)
				b43err(dev->wl, "radio 0x140 timeout\n");

			b43_radio_write(dev, 0x13C, 0x15);
		}

		b43_radio_mask(dev, 0x17F, ~0x1);
	}

	b43_radio_mask(dev, 0x11, ~0x0008);
}

/**************************************************
 * RF
 **************************************************/

static void b43_phy_ht_force_rf_sequence(struct b43_wldev *dev, u16 rf_seq)
{
	u8 i;

	u16 save_seq_mode = b43_phy_read(dev, B43_PHY_HT_RF_SEQ_MODE);
	b43_phy_set(dev, B43_PHY_HT_RF_SEQ_MODE, 0x3);

	b43_phy_set(dev, B43_PHY_HT_RF_SEQ_TRIG, rf_seq);
	for (i = 0; i < 200; i++) {
		if (!(b43_phy_read(dev, B43_PHY_HT_RF_SEQ_STATUS) & rf_seq)) {
			i = 0;
			break;
		}
		msleep(1);
	}
	if (i)
		b43err(dev->wl, "Forcing RF sequence timeout\n");

	b43_phy_write(dev, B43_PHY_HT_RF_SEQ_MODE, save_seq_mode);
}

static void b43_phy_ht_pa_override(struct b43_wldev *dev, bool enable)
{
	struct b43_phy_ht *htphy = dev->phy.ht;
	static const u16 regs[3] = { B43_PHY_HT_RF_CTL_INT_C1,
				     B43_PHY_HT_RF_CTL_INT_C2,
				     B43_PHY_HT_RF_CTL_INT_C3 };
	int i;

	if (enable) {
		for (i = 0; i < 3; i++)
			b43_phy_write(dev, regs[i], htphy->rf_ctl_int_save[i]);
	} else {
		for (i = 0; i < 3; i++)
			htphy->rf_ctl_int_save[i] = b43_phy_read(dev, regs[i]);
		/* TODO: Does 5GHz band use different value (not 0x0400)? */
		for (i = 0; i < 3; i++)
			b43_phy_write(dev, regs[i], 0x0400);
	}
}

/**************************************************
 * Various PHY ops
 **************************************************/

static u16 b43_phy_ht_classifier(struct b43_wldev *dev, u16 mask, u16 val)
{
	u16 tmp;
	u16 allowed = B43_PHY_HT_CLASS_CTL_CCK_EN |
		      B43_PHY_HT_CLASS_CTL_OFDM_EN |
		      B43_PHY_HT_CLASS_CTL_WAITED_EN;

	tmp = b43_phy_read(dev, B43_PHY_HT_CLASS_CTL);
	tmp &= allowed;
	tmp &= ~mask;
	tmp |= (val & mask);
	b43_phy_maskset(dev, B43_PHY_HT_CLASS_CTL, ~allowed, tmp);

	return tmp;
}

static void b43_phy_ht_reset_cca(struct b43_wldev *dev)
{
	u16 bbcfg;

	b43_phy_force_clock(dev, true);
	bbcfg = b43_phy_read(dev, B43_PHY_HT_BBCFG);
	b43_phy_write(dev, B43_PHY_HT_BBCFG, bbcfg | B43_PHY_HT_BBCFG_RSTCCA);
	udelay(1);
	b43_phy_write(dev, B43_PHY_HT_BBCFG, bbcfg & ~B43_PHY_HT_BBCFG_RSTCCA);
	b43_phy_force_clock(dev, false);

	b43_phy_ht_force_rf_sequence(dev, B43_PHY_HT_RF_SEQ_TRIG_RST2RX);
}

static void b43_phy_ht_zero_extg(struct b43_wldev *dev)
{
	u8 i, j;
	u16 base[] = { 0x40, 0x60, 0x80 };

	for (i = 0; i < ARRAY_SIZE(base); i++) {
		for (j = 0; j < 4; j++)
			b43_phy_write(dev, B43_PHY_EXTG(base[i] + j), 0);
	}

	for (i = 0; i < ARRAY_SIZE(base); i++)
		b43_phy_write(dev, B43_PHY_EXTG(base[i] + 0xc), 0);
}

/* Some unknown AFE (Analog Frondned) op */
static void b43_phy_ht_afe_unk1(struct b43_wldev *dev)
{
	u8 i;

	static const u16 ctl_regs[3][2] = {
		{ B43_PHY_HT_AFE_C1_OVER, B43_PHY_HT_AFE_C1 },
		{ B43_PHY_HT_AFE_C2_OVER, B43_PHY_HT_AFE_C2 },
		{ B43_PHY_HT_AFE_C3_OVER, B43_PHY_HT_AFE_C3},
	};

	for (i = 0; i < 3; i++) {
		/* TODO: verify masks&sets */
		b43_phy_set(dev, ctl_regs[i][1], 0x4);
		b43_phy_set(dev, ctl_regs[i][0], 0x4);
		b43_phy_mask(dev, ctl_regs[i][1], ~0x1);
		b43_phy_set(dev, ctl_regs[i][0], 0x1);
		b43_httab_write(dev, B43_HTTAB16(8, 5 + (i * 0x10)), 0);
		b43_phy_mask(dev, ctl_regs[i][0], ~0x4);
	}
}

static void b43_phy_ht_read_clip_detection(struct b43_wldev *dev, u16 *clip_st)
{
	clip_st[0] = b43_phy_read(dev, B43_PHY_HT_C1_CLIP1THRES);
	clip_st[1] = b43_phy_read(dev, B43_PHY_HT_C2_CLIP1THRES);
	clip_st[2] = b43_phy_read(dev, B43_PHY_HT_C3_CLIP1THRES);
}

static void b43_phy_ht_bphy_init(struct b43_wldev *dev)
{
	unsigned int i;
	u16 val;

	val = 0x1E1F;
	for (i = 0; i < 16; i++) {
		b43_phy_write(dev, B43_PHY_N_BMODE(0x88 + i), val);
		val -= 0x202;
	}
	val = 0x3E3F;
	for (i = 0; i < 16; i++) {
		b43_phy_write(dev, B43_PHY_N_BMODE(0x98 + i), val);
		val -= 0x202;
	}
	b43_phy_write(dev, B43_PHY_N_BMODE(0x38), 0x668);
}

/**************************************************
 * Samples
 **************************************************/

static void b43_phy_ht_stop_playback(struct b43_wldev *dev)
{
	struct b43_phy_ht *phy_ht = dev->phy.ht;
	u16 tmp;
	int i;

	tmp = b43_phy_read(dev, B43_PHY_HT_SAMP_STAT);
	if (tmp & 0x1)
		b43_phy_set(dev, B43_PHY_HT_SAMP_CMD, B43_PHY_HT_SAMP_CMD_STOP);
	else if (tmp & 0x2)
		b43_phy_mask(dev, B43_PHY_HT_IQLOCAL_CMDGCTL, 0x7FFF);

	b43_phy_mask(dev, B43_PHY_HT_SAMP_CMD, ~0x0004);

	for (i = 0; i < 3; i++) {
		if (phy_ht->bb_mult_save[i] >= 0) {
			b43_httab_write(dev, B43_HTTAB16(13, 0x63 + i * 4),
					phy_ht->bb_mult_save[i]);
			b43_httab_write(dev, B43_HTTAB16(13, 0x67 + i * 4),
					phy_ht->bb_mult_save[i]);
		}
	}
}

static u16 b43_phy_ht_load_samples(struct b43_wldev *dev)
{
	int i;
	u16 len = 20 << 3;

	b43_phy_write(dev, B43_PHY_HT_TABLE_ADDR, 0x4400);

	for (i = 0; i < len; i++) {
		b43_phy_write(dev, B43_PHY_HT_TABLE_DATAHI, 0);
		b43_phy_write(dev, B43_PHY_HT_TABLE_DATALO, 0);
	}

	return len;
}

static void b43_phy_ht_run_samples(struct b43_wldev *dev, u16 samps, u16 loops,
				   u16 wait)
{
	struct b43_phy_ht *phy_ht = dev->phy.ht;
	u16 save_seq_mode;
	int i;

	for (i = 0; i < 3; i++) {
		if (phy_ht->bb_mult_save[i] < 0)
			phy_ht->bb_mult_save[i] = b43_httab_read(dev, B43_HTTAB16(13, 0x63 + i * 4));
	}

	b43_phy_write(dev, B43_PHY_HT_SAMP_DEP_CNT, samps - 1);
	if (loops != 0xFFFF)
		loops--;
	b43_phy_write(dev, B43_PHY_HT_SAMP_LOOP_CNT, loops);
	b43_phy_write(dev, B43_PHY_HT_SAMP_WAIT_CNT, wait);

	save_seq_mode = b43_phy_read(dev, B43_PHY_HT_RF_SEQ_MODE);
	b43_phy_set(dev, B43_PHY_HT_RF_SEQ_MODE,
		    B43_PHY_HT_RF_SEQ_MODE_CA_OVER);

	/* TODO: find out mask bits! Do we need more function arguments? */
	b43_phy_mask(dev, B43_PHY_HT_SAMP_CMD, ~0);
	b43_phy_mask(dev, B43_PHY_HT_SAMP_CMD, ~0);
	b43_phy_mask(dev, B43_PHY_HT_IQLOCAL_CMDGCTL, ~0);
	b43_phy_set(dev, B43_PHY_HT_SAMP_CMD, 0x1);

	for (i = 0; i < 100; i++) {
		if (!(b43_phy_read(dev, B43_PHY_HT_RF_SEQ_STATUS) & 1)) {
			i = 0;
			break;
		}
		udelay(10);
	}
	if (i)
		b43err(dev->wl, "run samples timeout\n");

	b43_phy_write(dev, B43_PHY_HT_RF_SEQ_MODE, save_seq_mode);
}

static void b43_phy_ht_tx_tone(struct b43_wldev *dev)
{
	u16 samp;

	samp = b43_phy_ht_load_samples(dev);
	b43_phy_ht_run_samples(dev, samp, 0xFFFF, 0);
}

/**************************************************
 * RSSI
 **************************************************/

static void b43_phy_ht_rssi_select(struct b43_wldev *dev, u8 core_sel,
<<<<<<< HEAD
				   u8 rssi_type)
=======
				   enum ht_rssi_type rssi_type)
>>>>>>> b006ed54
{
	static const u16 ctl_regs[3][2] = {
		{ B43_PHY_HT_AFE_C1, B43_PHY_HT_AFE_C1_OVER, },
		{ B43_PHY_HT_AFE_C2, B43_PHY_HT_AFE_C2_OVER, },
		{ B43_PHY_HT_AFE_C3, B43_PHY_HT_AFE_C3_OVER, },
	};
<<<<<<< HEAD
	static const u16 radio_r[] = { R2059_SYN, R2059_TXRX0, R2059_RXRX1, };
=======
	static const u16 radio_r[] = { R2059_C1, R2059_C2, R2059_C3, };
>>>>>>> b006ed54
	int core;

	if (core_sel == 0) {
		b43err(dev->wl, "RSSI selection for core off not implemented yet\n");
	} else {
		for (core = 0; core < 3; core++) {
			/* Check if caller requested a one specific core */
			if ((core_sel == 1 && core != 0) ||
			    (core_sel == 2 && core != 1) ||
			    (core_sel == 3 && core != 2))
				continue;

			switch (rssi_type) {
<<<<<<< HEAD
			case 4:
=======
			case HT_RSSI_TSSI_2G:
>>>>>>> b006ed54
				b43_phy_set(dev, ctl_regs[core][0], 0x3 << 8);
				b43_phy_set(dev, ctl_regs[core][0], 0x3 << 10);
				b43_phy_set(dev, ctl_regs[core][1], 0x1 << 9);
				b43_phy_set(dev, ctl_regs[core][1], 0x1 << 10);

<<<<<<< HEAD
				b43_radio_set(dev, R2059_RXRX1 | 0xbf, 0x1);
=======
				b43_radio_set(dev, R2059_C3 | 0xbf, 0x1);
>>>>>>> b006ed54
				b43_radio_write(dev, radio_r[core] | 0x159,
						0x11);
				break;
			default:
				b43err(dev->wl, "RSSI selection for type %d not implemented yet\n",
				       rssi_type);
			}
		}
	}
}

<<<<<<< HEAD
static void b43_phy_ht_poll_rssi(struct b43_wldev *dev, u8 type, s32 *buf,
				 u8 nsamp)
=======
static void b43_phy_ht_poll_rssi(struct b43_wldev *dev, enum ht_rssi_type type,
				 s32 *buf, u8 nsamp)
>>>>>>> b006ed54
{
	u16 phy_regs_values[12];
	static const u16 phy_regs_to_save[] = {
		B43_PHY_HT_AFE_C1, B43_PHY_HT_AFE_C1_OVER,
		0x848, 0x841,
		B43_PHY_HT_AFE_C2, B43_PHY_HT_AFE_C2_OVER,
		0x868, 0x861,
		B43_PHY_HT_AFE_C3, B43_PHY_HT_AFE_C3_OVER,
		0x888, 0x881,
	};
	u16 tmp[3];
	int i;

	for (i = 0; i < 12; i++)
		phy_regs_values[i] = b43_phy_read(dev, phy_regs_to_save[i]);

	b43_phy_ht_rssi_select(dev, 5, type);

	for (i = 0; i < 6; i++)
		buf[i] = 0;

	for (i = 0; i < nsamp; i++) {
		tmp[0] = b43_phy_read(dev, B43_PHY_HT_RSSI_C1);
		tmp[1] = b43_phy_read(dev, B43_PHY_HT_RSSI_C2);
		tmp[2] = b43_phy_read(dev, B43_PHY_HT_RSSI_C3);

		buf[0] += ((s8)((tmp[0] & 0x3F) << 2)) >> 2;
		buf[1] += ((s8)(((tmp[0] >> 8) & 0x3F) << 2)) >> 2;
		buf[2] += ((s8)((tmp[1] & 0x3F) << 2)) >> 2;
		buf[3] += ((s8)(((tmp[1] >> 8) & 0x3F) << 2)) >> 2;
		buf[4] += ((s8)((tmp[2] & 0x3F) << 2)) >> 2;
		buf[5] += ((s8)(((tmp[2] >> 8) & 0x3F) << 2)) >> 2;
	}

	for (i = 0; i < 12; i++)
		b43_phy_write(dev, phy_regs_to_save[i], phy_regs_values[i]);
}

/**************************************************
 * Tx/Rx
 **************************************************/

static void b43_phy_ht_tx_power_fix(struct b43_wldev *dev)
{
	int i;

	for (i = 0; i < 3; i++) {
		u16 mask;
		u32 tmp = b43_httab_read(dev, B43_HTTAB32(26, 0xE8));

		if (0) /* FIXME */
			mask = 0x2 << (i * 4);
		else
			mask = 0;
		b43_phy_mask(dev, B43_PHY_EXTG(0x108), mask);

		b43_httab_write(dev, B43_HTTAB16(7, 0x110 + i), tmp >> 16);
		b43_httab_write(dev, B43_HTTAB8(13, 0x63 + (i * 4)),
				tmp & 0xFF);
		b43_httab_write(dev, B43_HTTAB8(13, 0x73 + (i * 4)),
				tmp & 0xFF);
	}
}

static void b43_phy_ht_tx_power_ctl(struct b43_wldev *dev, bool enable)
{
	struct b43_phy_ht *phy_ht = dev->phy.ht;
	u16 en_bits = B43_PHY_HT_TXPCTL_CMD_C1_COEFF |
		      B43_PHY_HT_TXPCTL_CMD_C1_HWPCTLEN |
		      B43_PHY_HT_TXPCTL_CMD_C1_PCTLEN;
	static const u16 cmd_regs[3] = { B43_PHY_HT_TXPCTL_CMD_C1,
					 B43_PHY_HT_TXPCTL_CMD_C2,
					 B43_PHY_HT_TXPCTL_CMD_C3 };
<<<<<<< HEAD
=======
	static const u16 status_regs[3] = { B43_PHY_HT_TX_PCTL_STATUS_C1,
					    B43_PHY_HT_TX_PCTL_STATUS_C2,
					    B43_PHY_HT_TX_PCTL_STATUS_C3 };
>>>>>>> b006ed54
	int i;

	if (!enable) {
		if (b43_phy_read(dev, B43_PHY_HT_TXPCTL_CMD_C1) & en_bits) {
			/* We disable enabled TX pwr ctl, save it's state */
<<<<<<< HEAD
			/*
			 * TODO: find the registers. On N-PHY they were 0x1ed
			 * and 0x1ee, we need 3 such a registers for HT-PHY
			 */
=======
			for (i = 0; i < 3; i++)
				phy_ht->tx_pwr_idx[i] =
					b43_phy_read(dev, status_regs[i]);
>>>>>>> b006ed54
		}
		b43_phy_mask(dev, B43_PHY_HT_TXPCTL_CMD_C1, ~en_bits);
	} else {
		b43_phy_set(dev, B43_PHY_HT_TXPCTL_CMD_C1, en_bits);

		if (b43_current_band(dev->wl) == IEEE80211_BAND_5GHZ) {
			for (i = 0; i < 3; i++)
				b43_phy_write(dev, cmd_regs[i], 0x32);
		}

		for (i = 0; i < 3; i++)
			if (phy_ht->tx_pwr_idx[i] <=
			    B43_PHY_HT_TXPCTL_CMD_C1_INIT)
				b43_phy_write(dev, cmd_regs[i],
					      phy_ht->tx_pwr_idx[i]);
	}

	phy_ht->tx_pwr_ctl = enable;
}

static void b43_phy_ht_tx_power_ctl_idle_tssi(struct b43_wldev *dev)
{
	struct b43_phy_ht *phy_ht = dev->phy.ht;
<<<<<<< HEAD
	s32 rssi_buf[6];

	/* TODO */

	b43_phy_ht_tx_tone(dev);
	udelay(20);
	b43_phy_ht_poll_rssi(dev, 4, rssi_buf, 1);
=======
	static const u16 base[] = { 0x840, 0x860, 0x880 };
	u16 save_regs[3][3];
	s32 rssi_buf[6];
	int core;

	for (core = 0; core < 3; core++) {
		save_regs[core][1] = b43_phy_read(dev, base[core] + 6);
		save_regs[core][2] = b43_phy_read(dev, base[core] + 7);
		save_regs[core][0] = b43_phy_read(dev, base[core] + 0);

		b43_phy_write(dev, base[core] + 6, 0);
		b43_phy_mask(dev, base[core] + 7, ~0xF); /* 0xF? Or just 0x6? */
		b43_phy_set(dev, base[core] + 0, 0x0400);
		b43_phy_set(dev, base[core] + 0, 0x1000);
	}

	b43_phy_ht_tx_tone(dev);
	udelay(20);
	b43_phy_ht_poll_rssi(dev, HT_RSSI_TSSI_2G, rssi_buf, 1);
>>>>>>> b006ed54
	b43_phy_ht_stop_playback(dev);
	b43_phy_ht_reset_cca(dev);

	phy_ht->idle_tssi[0] = rssi_buf[0] & 0xff;
	phy_ht->idle_tssi[1] = rssi_buf[2] & 0xff;
	phy_ht->idle_tssi[2] = rssi_buf[4] & 0xff;

<<<<<<< HEAD
	/* TODO */
=======
	for (core = 0; core < 3; core++) {
		b43_phy_write(dev, base[core] + 0, save_regs[core][0]);
		b43_phy_write(dev, base[core] + 6, save_regs[core][1]);
		b43_phy_write(dev, base[core] + 7, save_regs[core][2]);
	}
}

static void b43_phy_ht_tssi_setup(struct b43_wldev *dev)
{
	static const u16 routing[] = { R2059_C1, R2059_C2, R2059_C3, };
	int core;

	/* 0x159 is probably TX_SSI_MUX or TSSIG (by comparing to N-PHY) */
	for (core = 0; core < 3; core++) {
		b43_radio_set(dev, 0x8bf, 0x1);
		b43_radio_write(dev, routing[core] | 0x0159, 0x0011);
	}
>>>>>>> b006ed54
}

static void b43_phy_ht_tx_power_ctl_setup(struct b43_wldev *dev)
{
	struct b43_phy_ht *phy_ht = dev->phy.ht;
	struct ssb_sprom *sprom = dev->dev->bus_sprom;

	u8 *idle = phy_ht->idle_tssi;
	u8 target[3];
	s16 a1[3], b0[3], b1[3];

	u16 freq = dev->phy.channel_freq;
	int i, c;

	if (b43_current_band(dev->wl) == IEEE80211_BAND_2GHZ) {
		for (c = 0; c < 3; c++) {
			target[c] = sprom->core_pwr_info[c].maxpwr_2g;
			a1[c] = sprom->core_pwr_info[c].pa_2g[0];
			b0[c] = sprom->core_pwr_info[c].pa_2g[1];
			b1[c] = sprom->core_pwr_info[c].pa_2g[2];
		}
	} else if (freq >= 4900 && freq < 5100) {
		for (c = 0; c < 3; c++) {
			target[c] = sprom->core_pwr_info[c].maxpwr_5gl;
			a1[c] = sprom->core_pwr_info[c].pa_5gl[0];
			b0[c] = sprom->core_pwr_info[c].pa_5gl[1];
			b1[c] = sprom->core_pwr_info[c].pa_5gl[2];
		}
	} else if (freq >= 5100 && freq < 5500) {
		for (c = 0; c < 3; c++) {
			target[c] = sprom->core_pwr_info[c].maxpwr_5g;
			a1[c] = sprom->core_pwr_info[c].pa_5g[0];
			b0[c] = sprom->core_pwr_info[c].pa_5g[1];
			b1[c] = sprom->core_pwr_info[c].pa_5g[2];
		}
	} else if (freq >= 5500) {
		for (c = 0; c < 3; c++) {
			target[c] = sprom->core_pwr_info[c].maxpwr_5gh;
			a1[c] = sprom->core_pwr_info[c].pa_5gh[0];
			b0[c] = sprom->core_pwr_info[c].pa_5gh[1];
			b1[c] = sprom->core_pwr_info[c].pa_5gh[2];
		}
	} else {
		target[0] = target[1] = target[2] = 52;
		a1[0] = a1[1] = a1[2] = -424;
		b0[0] = b0[1] = b0[2] = 5612;
		b1[0] = b1[1] = b1[2] = -1393;
	}

	b43_phy_set(dev, B43_PHY_HT_TSSIMODE, B43_PHY_HT_TSSIMODE_EN);
	b43_phy_mask(dev, B43_PHY_HT_TXPCTL_CMD_C1,
		     ~B43_PHY_HT_TXPCTL_CMD_C1_PCTLEN & 0xFFFF);

	/* TODO: Does it depend on sprom->fem.ghz2.tssipos? */
	b43_phy_set(dev, B43_PHY_HT_TXPCTL_IDLE_TSSI, 0x4000);

	b43_phy_maskset(dev, B43_PHY_HT_TXPCTL_CMD_C1,
			~B43_PHY_HT_TXPCTL_CMD_C1_INIT, 0x19);
	b43_phy_maskset(dev, B43_PHY_HT_TXPCTL_CMD_C2,
			~B43_PHY_HT_TXPCTL_CMD_C2_INIT, 0x19);
	b43_phy_maskset(dev, B43_PHY_HT_TXPCTL_CMD_C3,
			~B43_PHY_HT_TXPCTL_CMD_C3_INIT, 0x19);

	b43_phy_set(dev, B43_PHY_HT_TXPCTL_IDLE_TSSI,
		    B43_PHY_HT_TXPCTL_IDLE_TSSI_BINF);

	b43_phy_maskset(dev, B43_PHY_HT_TXPCTL_IDLE_TSSI,
			~B43_PHY_HT_TXPCTL_IDLE_TSSI_C1,
			idle[0] << B43_PHY_HT_TXPCTL_IDLE_TSSI_C1_SHIFT);
	b43_phy_maskset(dev, B43_PHY_HT_TXPCTL_IDLE_TSSI,
			~B43_PHY_HT_TXPCTL_IDLE_TSSI_C2,
			idle[1] << B43_PHY_HT_TXPCTL_IDLE_TSSI_C2_SHIFT);
	b43_phy_maskset(dev, B43_PHY_HT_TXPCTL_IDLE_TSSI2,
			~B43_PHY_HT_TXPCTL_IDLE_TSSI2_C3,
			idle[2] << B43_PHY_HT_TXPCTL_IDLE_TSSI2_C3_SHIFT);

	b43_phy_maskset(dev, B43_PHY_HT_TXPCTL_N, ~B43_PHY_HT_TXPCTL_N_TSSID,
			0xf0);
	b43_phy_maskset(dev, B43_PHY_HT_TXPCTL_N, ~B43_PHY_HT_TXPCTL_N_NPTIL2,
			0x3 << B43_PHY_HT_TXPCTL_N_NPTIL2_SHIFT);
#if 0
	/* TODO: what to mask/set? */
	b43_phy_maskset(dev, B43_PHY_HT_TXPCTL_CMD_C1, 0x800, 0)
	b43_phy_maskset(dev, B43_PHY_HT_TXPCTL_CMD_C1, 0x400, 0)
#endif

	b43_phy_maskset(dev, B43_PHY_HT_TXPCTL_TARG_PWR,
			~B43_PHY_HT_TXPCTL_TARG_PWR_C1,
			target[0] << B43_PHY_HT_TXPCTL_TARG_PWR_C1_SHIFT);
	b43_phy_maskset(dev, B43_PHY_HT_TXPCTL_TARG_PWR,
			~B43_PHY_HT_TXPCTL_TARG_PWR_C2 & 0xFFFF,
			target[1] << B43_PHY_HT_TXPCTL_TARG_PWR_C2_SHIFT);
	b43_phy_maskset(dev, B43_PHY_HT_TXPCTL_TARG_PWR2,
			~B43_PHY_HT_TXPCTL_TARG_PWR2_C3,
			target[2] << B43_PHY_HT_TXPCTL_TARG_PWR2_C3_SHIFT);

	for (c = 0; c < 3; c++) {
		s32 num, den, pwr;
		u32 regval[64];

		for (i = 0; i < 64; i++) {
			num = 8 * (16 * b0[c] + b1[c] * i);
			den = 32768 + a1[c] * i;
			pwr = max((4 * num + den / 2) / den, -8);
			regval[i] = pwr;
		}
		b43_httab_write_bulk(dev, B43_HTTAB16(26 + c, 0), 64, regval);
	}
}

/**************************************************
 * Channel switching ops.
 **************************************************/

static void b43_phy_ht_spur_avoid(struct b43_wldev *dev,
				  struct ieee80211_channel *new_channel)
{
	struct bcma_device *core = dev->dev->bdev;
	int spuravoid = 0;
	u16 tmp;

	/* Check for 13 and 14 is just a guess, we don't have enough logs. */
	if (new_channel->hw_value == 13 || new_channel->hw_value == 14)
		spuravoid = 1;
	bcma_core_pll_ctl(core, B43_BCMA_CLKCTLST_PHY_PLL_REQ, 0, false);
	bcma_pmu_spuravoid_pllupdate(&core->bus->drv_cc, spuravoid);
	bcma_core_pll_ctl(core,
			  B43_BCMA_CLKCTLST_80211_PLL_REQ |
			  B43_BCMA_CLKCTLST_PHY_PLL_REQ,
			  B43_BCMA_CLKCTLST_80211_PLL_ST |
			  B43_BCMA_CLKCTLST_PHY_PLL_ST, false);

	/* Values has been taken from wlc_bmac_switch_macfreq comments */
	switch (spuravoid) {
	case 2: /* 126MHz */
		tmp = 0x2082;
		break;
	case 1: /* 123MHz */
		tmp = 0x5341;
		break;
	default: /* 120MHz */
		tmp = 0x8889;
	}

	b43_write16(dev, B43_MMIO_TSF_CLK_FRAC_LOW, tmp);
	b43_write16(dev, B43_MMIO_TSF_CLK_FRAC_HIGH, 0x8);

	/* TODO: reset PLL */

	if (spuravoid)
		b43_phy_set(dev, B43_PHY_HT_BBCFG, B43_PHY_HT_BBCFG_RSTRX);
	else
		b43_phy_mask(dev, B43_PHY_HT_BBCFG,
				~B43_PHY_HT_BBCFG_RSTRX & 0xFFFF);

	b43_phy_ht_reset_cca(dev);
}

static void b43_phy_ht_channel_setup(struct b43_wldev *dev,
				const struct b43_phy_ht_channeltab_e_phy *e,
				struct ieee80211_channel *new_channel)
{
	bool old_band_5ghz;

	old_band_5ghz = b43_phy_read(dev, B43_PHY_HT_BANDCTL) & 0; /* FIXME */
	if (new_channel->band == IEEE80211_BAND_5GHZ && !old_band_5ghz) {
		/* TODO */
	} else if (new_channel->band == IEEE80211_BAND_2GHZ && old_band_5ghz) {
		/* TODO */
	}

	b43_phy_write(dev, B43_PHY_HT_BW1, e->bw1);
	b43_phy_write(dev, B43_PHY_HT_BW2, e->bw2);
	b43_phy_write(dev, B43_PHY_HT_BW3, e->bw3);
	b43_phy_write(dev, B43_PHY_HT_BW4, e->bw4);
	b43_phy_write(dev, B43_PHY_HT_BW5, e->bw5);
	b43_phy_write(dev, B43_PHY_HT_BW6, e->bw6);

	if (new_channel->hw_value == 14) {
		b43_phy_ht_classifier(dev, B43_PHY_HT_CLASS_CTL_OFDM_EN, 0);
		b43_phy_set(dev, B43_PHY_HT_TEST, 0x0800);
	} else {
		b43_phy_ht_classifier(dev, B43_PHY_HT_CLASS_CTL_OFDM_EN,
				      B43_PHY_HT_CLASS_CTL_OFDM_EN);
		if (new_channel->band == IEEE80211_BAND_2GHZ)
			b43_phy_mask(dev, B43_PHY_HT_TEST, ~0x840);
	}
<<<<<<< HEAD

	if (1) /* TODO: On N it's for early devices only, what about HT? */
		b43_phy_ht_tx_power_fix(dev);

=======

	if (1) /* TODO: On N it's for early devices only, what about HT? */
		b43_phy_ht_tx_power_fix(dev);

>>>>>>> b006ed54
	b43_phy_ht_spur_avoid(dev, new_channel);

	b43_phy_write(dev, 0x017e, 0x3830);
}

static int b43_phy_ht_set_channel(struct b43_wldev *dev,
				  struct ieee80211_channel *channel,
				  enum nl80211_channel_type channel_type)
{
	struct b43_phy *phy = &dev->phy;

	const struct b43_phy_ht_channeltab_e_radio2059 *chent_r2059 = NULL;

	if (phy->radio_ver == 0x2059) {
		chent_r2059 = b43_phy_ht_get_channeltab_e_r2059(dev,
							channel->center_freq);
		if (!chent_r2059)
			return -ESRCH;
	} else {
		return -ESRCH;
	}

	/* TODO: In case of N-PHY some bandwidth switching goes here */

	if (phy->radio_ver == 0x2059) {
		b43_radio_2059_channel_setup(dev, chent_r2059);
		b43_phy_ht_channel_setup(dev, &(chent_r2059->phy_regs),
					 channel);
	} else {
		return -ESRCH;
	}

	return 0;
}

/**************************************************
 * Basic PHY ops.
 **************************************************/

static int b43_phy_ht_op_allocate(struct b43_wldev *dev)
{
	struct b43_phy_ht *phy_ht;

	phy_ht = kzalloc(sizeof(*phy_ht), GFP_KERNEL);
	if (!phy_ht)
		return -ENOMEM;
	dev->phy.ht = phy_ht;

	return 0;
}

static void b43_phy_ht_op_prepare_structs(struct b43_wldev *dev)
{
	struct b43_phy *phy = &dev->phy;
	struct b43_phy_ht *phy_ht = phy->ht;
	int i;

	memset(phy_ht, 0, sizeof(*phy_ht));

	phy_ht->tx_pwr_ctl = true;
	for (i = 0; i < 3; i++)
		phy_ht->tx_pwr_idx[i] = B43_PHY_HT_TXPCTL_CMD_C1_INIT + 1;

	for (i = 0; i < 3; i++)
		phy_ht->bb_mult_save[i] = -1;
}

static int b43_phy_ht_op_init(struct b43_wldev *dev)
{
	struct b43_phy_ht *phy_ht = dev->phy.ht;
	u16 tmp;
	u16 clip_state[3];
	bool saved_tx_pwr_ctl;

	if (dev->dev->bus_type != B43_BUS_BCMA) {
		b43err(dev->wl, "HT-PHY is supported only on BCMA bus!\n");
		return -EOPNOTSUPP;
	}

	b43_phy_ht_tables_init(dev);

	b43_phy_mask(dev, 0x0be, ~0x2);
	b43_phy_set(dev, 0x23f, 0x7ff);
	b43_phy_set(dev, 0x240, 0x7ff);
	b43_phy_set(dev, 0x241, 0x7ff);

	b43_phy_ht_zero_extg(dev);

	b43_phy_mask(dev, B43_PHY_EXTG(0), ~0x3);

	b43_phy_write(dev, B43_PHY_HT_AFE_C1_OVER, 0);
	b43_phy_write(dev, B43_PHY_HT_AFE_C2_OVER, 0);
	b43_phy_write(dev, B43_PHY_HT_AFE_C3_OVER, 0);

	b43_phy_write(dev, B43_PHY_EXTG(0x103), 0x20);
	b43_phy_write(dev, B43_PHY_EXTG(0x101), 0x20);
	b43_phy_write(dev, 0x20d, 0xb8);
	b43_phy_write(dev, B43_PHY_EXTG(0x14f), 0xc8);
	b43_phy_write(dev, 0x70, 0x50);
	b43_phy_write(dev, 0x1ff, 0x30);

	if (0) /* TODO: condition */
		; /* TODO: PHY op on reg 0x217 */

	if (b43_current_band(dev->wl) == IEEE80211_BAND_5GHZ)
		b43_phy_ht_classifier(dev, B43_PHY_HT_CLASS_CTL_CCK_EN, 0);
	else
		b43_phy_ht_classifier(dev, B43_PHY_HT_CLASS_CTL_CCK_EN,
				      B43_PHY_HT_CLASS_CTL_CCK_EN);

	b43_phy_set(dev, 0xb1, 0x91);
	b43_phy_write(dev, 0x32f, 0x0003);
	b43_phy_write(dev, 0x077, 0x0010);
	b43_phy_write(dev, 0x0b4, 0x0258);
	b43_phy_mask(dev, 0x17e, ~0x4000);

	b43_phy_write(dev, 0x0b9, 0x0072);

	b43_httab_write_few(dev, B43_HTTAB16(7, 0x14e), 2, 0x010f, 0x010f);
	b43_httab_write_few(dev, B43_HTTAB16(7, 0x15e), 2, 0x010f, 0x010f);
	b43_httab_write_few(dev, B43_HTTAB16(7, 0x16e), 2, 0x010f, 0x010f);

	b43_phy_ht_afe_unk1(dev);

	b43_httab_write_few(dev, B43_HTTAB16(7, 0x130), 9, 0x777, 0x111, 0x111,
			    0x777, 0x111, 0x111, 0x777, 0x111, 0x111);

	b43_httab_write(dev, B43_HTTAB16(7, 0x120), 0x0777);
	b43_httab_write(dev, B43_HTTAB16(7, 0x124), 0x0777);

	b43_httab_write(dev, B43_HTTAB16(8, 0x00), 0x02);
	b43_httab_write(dev, B43_HTTAB16(8, 0x10), 0x02);
	b43_httab_write(dev, B43_HTTAB16(8, 0x20), 0x02);

	b43_httab_write_few(dev, B43_HTTAB16(8, 0x08), 4,
			    0x8e, 0x96, 0x96, 0x96);
	b43_httab_write_few(dev, B43_HTTAB16(8, 0x18), 4,
			    0x8f, 0x9f, 0x9f, 0x9f);
	b43_httab_write_few(dev, B43_HTTAB16(8, 0x28), 4,
			    0x8f, 0x9f, 0x9f, 0x9f);

	b43_httab_write_few(dev, B43_HTTAB16(8, 0x0c), 4, 0x2, 0x2, 0x2, 0x2);
	b43_httab_write_few(dev, B43_HTTAB16(8, 0x1c), 4, 0x2, 0x2, 0x2, 0x2);
	b43_httab_write_few(dev, B43_HTTAB16(8, 0x2c), 4, 0x2, 0x2, 0x2, 0x2);

	b43_phy_maskset(dev, 0x0280, 0xff00, 0x3e);
	b43_phy_maskset(dev, 0x0283, 0xff00, 0x3e);
	b43_phy_maskset(dev, B43_PHY_OFDM(0x0141), 0xff00, 0x46);
	b43_phy_maskset(dev, 0x0283, 0xff00, 0x40);

	b43_httab_write_few(dev, B43_HTTAB16(00, 0x8), 4,
			    0x09, 0x0e, 0x13, 0x18);
	b43_httab_write_few(dev, B43_HTTAB16(01, 0x8), 4,
			    0x09, 0x0e, 0x13, 0x18);
	/* TODO: Did wl mean 2 instead of 40? */
	b43_httab_write_few(dev, B43_HTTAB16(40, 0x8), 4,
			    0x09, 0x0e, 0x13, 0x18);

	b43_phy_maskset(dev, B43_PHY_OFDM(0x24), 0x3f, 0xd);
	b43_phy_maskset(dev, B43_PHY_OFDM(0x64), 0x3f, 0xd);
	b43_phy_maskset(dev, B43_PHY_OFDM(0xa4), 0x3f, 0xd);

	b43_phy_set(dev, B43_PHY_EXTG(0x060), 0x1);
	b43_phy_set(dev, B43_PHY_EXTG(0x064), 0x1);
	b43_phy_set(dev, B43_PHY_EXTG(0x080), 0x1);
	b43_phy_set(dev, B43_PHY_EXTG(0x084), 0x1);

	/* Copy some tables entries */
	tmp = b43_httab_read(dev, B43_HTTAB16(7, 0x144));
	b43_httab_write(dev, B43_HTTAB16(7, 0x14a), tmp);
	tmp = b43_httab_read(dev, B43_HTTAB16(7, 0x154));
	b43_httab_write(dev, B43_HTTAB16(7, 0x15a), tmp);
	tmp = b43_httab_read(dev, B43_HTTAB16(7, 0x164));
	b43_httab_write(dev, B43_HTTAB16(7, 0x16a), tmp);

	/* Reset CCA */
	b43_phy_force_clock(dev, true);
	tmp = b43_phy_read(dev, B43_PHY_HT_BBCFG);
	b43_phy_write(dev, B43_PHY_HT_BBCFG, tmp | B43_PHY_HT_BBCFG_RSTCCA);
	b43_phy_write(dev, B43_PHY_HT_BBCFG, tmp & ~B43_PHY_HT_BBCFG_RSTCCA);
	b43_phy_force_clock(dev, false);

	b43_mac_phy_clock_set(dev, true);

	b43_phy_ht_pa_override(dev, false);
	b43_phy_ht_force_rf_sequence(dev, B43_PHY_HT_RF_SEQ_TRIG_RX2TX);
	b43_phy_ht_force_rf_sequence(dev, B43_PHY_HT_RF_SEQ_TRIG_RST2RX);
	b43_phy_ht_pa_override(dev, true);

	/* TODO: Should we restore it? Or store it in global PHY info? */
	b43_phy_ht_classifier(dev, 0, 0);
	b43_phy_ht_read_clip_detection(dev, clip_state);

	if (b43_current_band(dev->wl) == IEEE80211_BAND_2GHZ)
		b43_phy_ht_bphy_init(dev);

	b43_httab_write_bulk(dev, B43_HTTAB32(0x1a, 0xc0),
			B43_HTTAB_1A_C0_LATE_SIZE, b43_httab_0x1a_0xc0_late);

	saved_tx_pwr_ctl = phy_ht->tx_pwr_ctl;
	b43_phy_ht_tx_power_fix(dev);
	b43_phy_ht_tx_power_ctl(dev, false);
	b43_phy_ht_tx_power_ctl_idle_tssi(dev);
	b43_phy_ht_tx_power_ctl_setup(dev);
<<<<<<< HEAD
=======
	b43_phy_ht_tssi_setup(dev);
>>>>>>> b006ed54
	b43_phy_ht_tx_power_ctl(dev, saved_tx_pwr_ctl);

	return 0;
}

static void b43_phy_ht_op_free(struct b43_wldev *dev)
{
	struct b43_phy *phy = &dev->phy;
	struct b43_phy_ht *phy_ht = phy->ht;

	kfree(phy_ht);
	phy->ht = NULL;
}

/* http://bcm-v4.sipsolutions.net/802.11/Radio/Switch%20Radio */
static void b43_phy_ht_op_software_rfkill(struct b43_wldev *dev,
					bool blocked)
{
	if (b43_read32(dev, B43_MMIO_MACCTL) & B43_MACCTL_ENABLED)
		b43err(dev->wl, "MAC not suspended\n");

	/* In the following PHY ops we copy wl's dummy behaviour.
	 * TODO: Find out if reads (currently hidden in masks/masksets) are
	 * needed and replace following ops with just writes or w&r.
	 * Note: B43_PHY_HT_RF_CTL1 register is tricky, wrong operation can
	 * cause delayed (!) machine lock up. */
	if (blocked) {
		b43_phy_mask(dev, B43_PHY_HT_RF_CTL1, 0);
	} else {
		b43_phy_mask(dev, B43_PHY_HT_RF_CTL1, 0);
		b43_phy_maskset(dev, B43_PHY_HT_RF_CTL1, 0, 0x1);
		b43_phy_mask(dev, B43_PHY_HT_RF_CTL1, 0);
		b43_phy_maskset(dev, B43_PHY_HT_RF_CTL1, 0, 0x2);

		if (dev->phy.radio_ver == 0x2059)
			b43_radio_2059_init(dev);
		else
			B43_WARN_ON(1);

		b43_switch_channel(dev, dev->phy.channel);
	}
}

static void b43_phy_ht_op_switch_analog(struct b43_wldev *dev, bool on)
{
	if (on) {
		b43_phy_write(dev, B43_PHY_HT_AFE_C1, 0x00cd);
		b43_phy_write(dev, B43_PHY_HT_AFE_C1_OVER, 0x0000);
		b43_phy_write(dev, B43_PHY_HT_AFE_C2, 0x00cd);
		b43_phy_write(dev, B43_PHY_HT_AFE_C2_OVER, 0x0000);
		b43_phy_write(dev, B43_PHY_HT_AFE_C3, 0x00cd);
		b43_phy_write(dev, B43_PHY_HT_AFE_C3_OVER, 0x0000);
	} else {
		b43_phy_write(dev, B43_PHY_HT_AFE_C1_OVER, 0x07ff);
		b43_phy_write(dev, B43_PHY_HT_AFE_C1, 0x00fd);
		b43_phy_write(dev, B43_PHY_HT_AFE_C2_OVER, 0x07ff);
		b43_phy_write(dev, B43_PHY_HT_AFE_C2, 0x00fd);
		b43_phy_write(dev, B43_PHY_HT_AFE_C3_OVER, 0x07ff);
		b43_phy_write(dev, B43_PHY_HT_AFE_C3, 0x00fd);
	}
}

static int b43_phy_ht_op_switch_channel(struct b43_wldev *dev,
					unsigned int new_channel)
{
	struct ieee80211_channel *channel = dev->wl->hw->conf.chandef.chan;
	enum nl80211_channel_type channel_type =
		cfg80211_get_chandef_type(&dev->wl->hw->conf.chandef);

	if (b43_current_band(dev->wl) == IEEE80211_BAND_2GHZ) {
		if ((new_channel < 1) || (new_channel > 14))
			return -EINVAL;
	} else {
		return -EINVAL;
	}

	return b43_phy_ht_set_channel(dev, channel, channel_type);
}

static unsigned int b43_phy_ht_op_get_default_chan(struct b43_wldev *dev)
{
	if (b43_current_band(dev->wl) == IEEE80211_BAND_2GHZ)
		return 11;
	return 36;
}

/**************************************************
 * R/W ops.
 **************************************************/

static u16 b43_phy_ht_op_read(struct b43_wldev *dev, u16 reg)
{
	b43_write16(dev, B43_MMIO_PHY_CONTROL, reg);
	return b43_read16(dev, B43_MMIO_PHY_DATA);
}

static void b43_phy_ht_op_write(struct b43_wldev *dev, u16 reg, u16 value)
{
	b43_write16(dev, B43_MMIO_PHY_CONTROL, reg);
	b43_write16(dev, B43_MMIO_PHY_DATA, value);
}

static void b43_phy_ht_op_maskset(struct b43_wldev *dev, u16 reg, u16 mask,
				 u16 set)
{
	b43_write16(dev, B43_MMIO_PHY_CONTROL, reg);
	b43_write16(dev, B43_MMIO_PHY_DATA,
		    (b43_read16(dev, B43_MMIO_PHY_DATA) & mask) | set);
}

static u16 b43_phy_ht_op_radio_read(struct b43_wldev *dev, u16 reg)
{
	/* HT-PHY needs 0x200 for read access */
	reg |= 0x200;

	b43_write16(dev, B43_MMIO_RADIO24_CONTROL, reg);
	return b43_read16(dev, B43_MMIO_RADIO24_DATA);
}

static void b43_phy_ht_op_radio_write(struct b43_wldev *dev, u16 reg,
				      u16 value)
{
	b43_write16(dev, B43_MMIO_RADIO24_CONTROL, reg);
	b43_write16(dev, B43_MMIO_RADIO24_DATA, value);
}

static enum b43_txpwr_result
b43_phy_ht_op_recalc_txpower(struct b43_wldev *dev, bool ignore_tssi)
{
	return B43_TXPWR_RES_DONE;
}

static void b43_phy_ht_op_adjust_txpower(struct b43_wldev *dev)
{
}

/**************************************************
 * PHY ops struct.
 **************************************************/

const struct b43_phy_operations b43_phyops_ht = {
	.allocate		= b43_phy_ht_op_allocate,
	.free			= b43_phy_ht_op_free,
	.prepare_structs	= b43_phy_ht_op_prepare_structs,
	.init			= b43_phy_ht_op_init,
	.phy_read		= b43_phy_ht_op_read,
	.phy_write		= b43_phy_ht_op_write,
	.phy_maskset		= b43_phy_ht_op_maskset,
	.radio_read		= b43_phy_ht_op_radio_read,
	.radio_write		= b43_phy_ht_op_radio_write,
	.software_rfkill	= b43_phy_ht_op_software_rfkill,
	.switch_analog		= b43_phy_ht_op_switch_analog,
	.switch_channel		= b43_phy_ht_op_switch_channel,
	.get_default_chan	= b43_phy_ht_op_get_default_chan,
	.recalc_txpower		= b43_phy_ht_op_recalc_txpower,
	.adjust_txpower		= b43_phy_ht_op_adjust_txpower,
};<|MERGE_RESOLUTION|>--- conflicted
+++ resolved
@@ -394,22 +394,14 @@
  **************************************************/
 
 static void b43_phy_ht_rssi_select(struct b43_wldev *dev, u8 core_sel,
-<<<<<<< HEAD
-				   u8 rssi_type)
-=======
 				   enum ht_rssi_type rssi_type)
->>>>>>> b006ed54
 {
 	static const u16 ctl_regs[3][2] = {
 		{ B43_PHY_HT_AFE_C1, B43_PHY_HT_AFE_C1_OVER, },
 		{ B43_PHY_HT_AFE_C2, B43_PHY_HT_AFE_C2_OVER, },
 		{ B43_PHY_HT_AFE_C3, B43_PHY_HT_AFE_C3_OVER, },
 	};
-<<<<<<< HEAD
-	static const u16 radio_r[] = { R2059_SYN, R2059_TXRX0, R2059_RXRX1, };
-=======
 	static const u16 radio_r[] = { R2059_C1, R2059_C2, R2059_C3, };
->>>>>>> b006ed54
 	int core;
 
 	if (core_sel == 0) {
@@ -423,21 +415,13 @@
 				continue;
 
 			switch (rssi_type) {
-<<<<<<< HEAD
-			case 4:
-=======
 			case HT_RSSI_TSSI_2G:
->>>>>>> b006ed54
 				b43_phy_set(dev, ctl_regs[core][0], 0x3 << 8);
 				b43_phy_set(dev, ctl_regs[core][0], 0x3 << 10);
 				b43_phy_set(dev, ctl_regs[core][1], 0x1 << 9);
 				b43_phy_set(dev, ctl_regs[core][1], 0x1 << 10);
 
-<<<<<<< HEAD
-				b43_radio_set(dev, R2059_RXRX1 | 0xbf, 0x1);
-=======
 				b43_radio_set(dev, R2059_C3 | 0xbf, 0x1);
->>>>>>> b006ed54
 				b43_radio_write(dev, radio_r[core] | 0x159,
 						0x11);
 				break;
@@ -449,13 +433,8 @@
 	}
 }
 
-<<<<<<< HEAD
-static void b43_phy_ht_poll_rssi(struct b43_wldev *dev, u8 type, s32 *buf,
-				 u8 nsamp)
-=======
 static void b43_phy_ht_poll_rssi(struct b43_wldev *dev, enum ht_rssi_type type,
 				 s32 *buf, u8 nsamp)
->>>>>>> b006ed54
 {
 	u16 phy_regs_values[12];
 	static const u16 phy_regs_to_save[] = {
@@ -529,27 +508,17 @@
 	static const u16 cmd_regs[3] = { B43_PHY_HT_TXPCTL_CMD_C1,
 					 B43_PHY_HT_TXPCTL_CMD_C2,
 					 B43_PHY_HT_TXPCTL_CMD_C3 };
-<<<<<<< HEAD
-=======
 	static const u16 status_regs[3] = { B43_PHY_HT_TX_PCTL_STATUS_C1,
 					    B43_PHY_HT_TX_PCTL_STATUS_C2,
 					    B43_PHY_HT_TX_PCTL_STATUS_C3 };
->>>>>>> b006ed54
 	int i;
 
 	if (!enable) {
 		if (b43_phy_read(dev, B43_PHY_HT_TXPCTL_CMD_C1) & en_bits) {
 			/* We disable enabled TX pwr ctl, save it's state */
-<<<<<<< HEAD
-			/*
-			 * TODO: find the registers. On N-PHY they were 0x1ed
-			 * and 0x1ee, we need 3 such a registers for HT-PHY
-			 */
-=======
 			for (i = 0; i < 3; i++)
 				phy_ht->tx_pwr_idx[i] =
 					b43_phy_read(dev, status_regs[i]);
->>>>>>> b006ed54
 		}
 		b43_phy_mask(dev, B43_PHY_HT_TXPCTL_CMD_C1, ~en_bits);
 	} else {
@@ -573,15 +542,6 @@
 static void b43_phy_ht_tx_power_ctl_idle_tssi(struct b43_wldev *dev)
 {
 	struct b43_phy_ht *phy_ht = dev->phy.ht;
-<<<<<<< HEAD
-	s32 rssi_buf[6];
-
-	/* TODO */
-
-	b43_phy_ht_tx_tone(dev);
-	udelay(20);
-	b43_phy_ht_poll_rssi(dev, 4, rssi_buf, 1);
-=======
 	static const u16 base[] = { 0x840, 0x860, 0x880 };
 	u16 save_regs[3][3];
 	s32 rssi_buf[6];
@@ -601,7 +561,6 @@
 	b43_phy_ht_tx_tone(dev);
 	udelay(20);
 	b43_phy_ht_poll_rssi(dev, HT_RSSI_TSSI_2G, rssi_buf, 1);
->>>>>>> b006ed54
 	b43_phy_ht_stop_playback(dev);
 	b43_phy_ht_reset_cca(dev);
 
@@ -609,9 +568,6 @@
 	phy_ht->idle_tssi[1] = rssi_buf[2] & 0xff;
 	phy_ht->idle_tssi[2] = rssi_buf[4] & 0xff;
 
-<<<<<<< HEAD
-	/* TODO */
-=======
 	for (core = 0; core < 3; core++) {
 		b43_phy_write(dev, base[core] + 0, save_regs[core][0]);
 		b43_phy_write(dev, base[core] + 6, save_regs[core][1]);
@@ -629,7 +585,6 @@
 		b43_radio_set(dev, 0x8bf, 0x1);
 		b43_radio_write(dev, routing[core] | 0x0159, 0x0011);
 	}
->>>>>>> b006ed54
 }
 
 static void b43_phy_ht_tx_power_ctl_setup(struct b43_wldev *dev)
@@ -817,17 +772,10 @@
 		if (new_channel->band == IEEE80211_BAND_2GHZ)
 			b43_phy_mask(dev, B43_PHY_HT_TEST, ~0x840);
 	}
-<<<<<<< HEAD
 
 	if (1) /* TODO: On N it's for early devices only, what about HT? */
 		b43_phy_ht_tx_power_fix(dev);
 
-=======
-
-	if (1) /* TODO: On N it's for early devices only, what about HT? */
-		b43_phy_ht_tx_power_fix(dev);
-
->>>>>>> b006ed54
 	b43_phy_ht_spur_avoid(dev, new_channel);
 
 	b43_phy_write(dev, 0x017e, 0x3830);
@@ -1032,10 +980,7 @@
 	b43_phy_ht_tx_power_ctl(dev, false);
 	b43_phy_ht_tx_power_ctl_idle_tssi(dev);
 	b43_phy_ht_tx_power_ctl_setup(dev);
-<<<<<<< HEAD
-=======
 	b43_phy_ht_tssi_setup(dev);
->>>>>>> b006ed54
 	b43_phy_ht_tx_power_ctl(dev, saved_tx_pwr_ctl);
 
 	return 0;
