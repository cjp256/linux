--- conflicted
+++ resolved
@@ -836,12 +836,8 @@
 		spin_unlock_irq(&mapping->tree_lock);
 		WARN_ON_ONCE(tagged > WRITEBACK_TAG_BATCH);
 		cond_resched();
-<<<<<<< HEAD
-	} while (tagged >= WRITEBACK_TAG_BATCH);
-=======
 		/* We check 'start' to handle wrapping when end == ~0UL */
 	} while (tagged >= WRITEBACK_TAG_BATCH && start);
->>>>>>> 053d8f66
 }
 EXPORT_SYMBOL(tag_pages_for_writeback);
 
